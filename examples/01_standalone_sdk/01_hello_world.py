import os

from pydantic import SecretStr

from openhands.sdk import LLM, Conversation
from openhands.tools.preset.default import get_default_agent


# Configure LLM and agent
# You can get an API key from https://app.all-hands.dev/settings/api-keys
api_key = os.getenv("LLM_API_KEY")
assert api_key is not None, "LLM_API_KEY environment variable is not set."
model = os.getenv("LLM_MODEL", "openhands/claude-sonnet-4-5-20250929")
base_url = os.getenv("LLM_BASE_URL")
llm = LLM(
    model=model,
    api_key=SecretStr(api_key),
    base_url=base_url,
    usage_id="agent",
)

<<<<<<< HEAD
add_security_analyzer = not bool(os.getenv("DISABLE_SECURITY_ANALYZER", "").strip())
=======
add_security_analyzer = bool(os.getenv("ADD_SECURITY_ANALYZER", "").strip())
if add_security_analyzer:
    print("Agent security analyzer added.")
>>>>>>> 1b820148
agent = get_default_agent(
    llm=llm, cli_mode=True, add_security_analyzer=add_security_analyzer
)

# Start a conversation and send some messages
cwd = os.getcwd()
conversation = Conversation(agent=agent, workspace=cwd)

# Send a message and let the agent run
conversation.send_message("Write 3 facts about the current project into FACTS.txt.")
conversation.run()<|MERGE_RESOLUTION|>--- conflicted
+++ resolved
@@ -19,13 +19,9 @@
     usage_id="agent",
 )
 
-<<<<<<< HEAD
-add_security_analyzer = not bool(os.getenv("DISABLE_SECURITY_ANALYZER", "").strip())
-=======
 add_security_analyzer = bool(os.getenv("ADD_SECURITY_ANALYZER", "").strip())
 if add_security_analyzer:
     print("Agent security analyzer added.")
->>>>>>> 1b820148
 agent = get_default_agent(
     llm=llm, cli_mode=True, add_security_analyzer=add_security_analyzer
 )
