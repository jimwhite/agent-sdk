"""
Example: Responses API path via LiteLLM in a Real Agent Conversation

- Runs a real Agent/Conversation to verify /responses path works
- Demonstrates rendering of Responses reasoning within normal conversation events
"""

from __future__ import annotations

import os

from pydantic import SecretStr

from openhands.sdk import (
    Conversation,
    Event,
    LLMConvertibleEvent,
    get_logger,
)
from openhands.sdk.llm import LLM
from openhands.tools.preset.default import get_default_agent


logger = get_logger(__name__)


api_key = os.getenv("LLM_API_KEY")
if api_key is None:
    api_key = os.getenv("OPENAI_API_KEY")
<<<<<<< HEAD
assert api_key is not None, (
    "Neither LLM_API_KEY nor OPENAI_API_KEY environment variable is set."
)
=======
assert api_key is not None, "Set LLM_API_KEY or OPENAI_API_KEY in your environment."
>>>>>>> f58cd8ce

model = os.getenv("LLM_MODEL", "openhands/gpt-5-codex")
base_url = os.getenv("LLM_BASE_URL")

llm = LLM(
    model=model,
    api_key=SecretStr(api_key),
    base_url=base_url,
    # Responses-path options
    reasoning_effort="high",
    # Logging / behavior tweaks
    log_completions=False,
    usage_id="agent",
)

print("\n=== Agent Conversation using /responses path ===")
add_security_analyzer = not bool(os.getenv("DISABLE_SECURITY_ANALYZER", "").strip())
agent = get_default_agent(
    llm=llm,
    cli_mode=True,  # disable browser tools for env simplicity
    add_security_analyzer=add_security_analyzer,
)

llm_messages = []  # collect raw LLM-convertible messages for inspection


def conversation_callback(event: Event):
    if isinstance(event, LLMConvertibleEvent):
        llm_messages.append(event.to_llm_message())


conversation = Conversation(
    agent=agent,
    callbacks=[conversation_callback],
    workspace=os.getcwd(),
)

# Keep the tasks short for demo purposes
conversation.send_message("Read the repo and write one fact into FACTS.txt.")
conversation.run()

conversation.send_message("Now delete FACTS.txt.")
conversation.run()

print("=" * 100)
print("Conversation finished. Got the following LLM messages:")
for i, message in enumerate(llm_messages):
    ms = str(message)
    print(f"Message {i}: {ms[:200]}{'...' if len(ms) > 200 else ''}")<|MERGE_RESOLUTION|>--- conflicted
+++ resolved
@@ -27,13 +27,7 @@
 api_key = os.getenv("LLM_API_KEY")
 if api_key is None:
     api_key = os.getenv("OPENAI_API_KEY")
-<<<<<<< HEAD
-assert api_key is not None, (
-    "Neither LLM_API_KEY nor OPENAI_API_KEY environment variable is set."
-)
-=======
 assert api_key is not None, "Set LLM_API_KEY or OPENAI_API_KEY in your environment."
->>>>>>> f58cd8ce
 
 model = os.getenv("LLM_MODEL", "openhands/gpt-5-codex")
 base_url = os.getenv("LLM_BASE_URL")
@@ -50,11 +44,9 @@
 )
 
 print("\n=== Agent Conversation using /responses path ===")
-add_security_analyzer = not bool(os.getenv("DISABLE_SECURITY_ANALYZER", "").strip())
 agent = get_default_agent(
     llm=llm,
     cli_mode=True,  # disable browser tools for env simplicity
-    add_security_analyzer=add_security_analyzer,
 )
 
 llm_messages = []  # collect raw LLM-convertible messages for inspection
