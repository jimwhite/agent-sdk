import os
import uuid

from pydantic import SecretStr

from openhands.sdk import (
    LLM,
    Agent,
    Conversation,
    Event,
    ImageContent,
    LLMConvertibleEvent,
    LocalFileStore,
    Message,
    TextContent,
    get_logger,
)
from openhands.sdk.llm.router import MultimodalRouter
from openhands.tools.preset.default import get_default_tools


logger = get_logger(__name__)

# Configure LLM
api_key = os.getenv("LLM_API_KEY")
assert api_key is not None, "LLM_API_KEY environment variable is not set."

primary_llm = LLM(
    service_id="agent-primary",
    model="litellm_proxy/anthropic/claude-sonnet-4-5-20250929",
    base_url="https://llm-proxy.eval.all-hands.dev",
    api_key=SecretStr(api_key),
)
secondary_llm = LLM(
    service_id="agent-secondary",
    model="litellm_proxy/mistral/devstral-small-2507",
    base_url="https://llm-proxy.eval.all-hands.dev",
    api_key=SecretStr(api_key),
)
multimodal_router = MultimodalRouter(
    service_id="multimodal-router",
    llms_for_routing={"primary": primary_llm, "secondary": secondary_llm},
)

# Tools
tools = get_default_tools()  # Use our default openhands experience

# Agent
agent = Agent(llm=multimodal_router, tools=tools)

llm_messages = []  # collect raw LLM messages


def conversation_callback(event: Event):
    if isinstance(event, LLMConvertibleEvent):
        llm_messages.append(event.to_llm_message())


<<<<<<< HEAD
conversation_id = uuid.uuid4()
file_store = LocalFileStore(f"./.conversations/{conversation_id}")

conversation = Conversation(
    agent=agent,
    callbacks=[conversation_callback],
    persist_filestore=file_store,
    conversation_id=conversation_id,
=======
conversation = Conversation(
    agent=agent, callbacks=[conversation_callback], workspace=os.getcwd()
>>>>>>> fcd25761
)

conversation.send_message(
    message=Message(
        role="user",
        content=[TextContent(text=("Hi there, who trained you?"))],
    )
)
conversation.run()

conversation.send_message(
    message=Message(
        role="user",
        content=[
            ImageContent(
                image_urls=["http://images.cocodataset.org/val2017/000000039769.jpg"]
            ),
            TextContent(text=("What do you see in the image above?")),
        ],
    )
)
conversation.run()

# Test conversation serialization
print("Conversation finished. Got the following LLM messages:")
for i, message in enumerate(llm_messages):
    print(f"Message {i}: {str(message)[:200]}")

print("Serializing conversation...")

del conversation

print("Deserializing conversation...")

conversation = Conversation(
    agent=agent,
    callbacks=[conversation_callback],
    persist_filestore=file_store,
    conversation_id=conversation_id,
)

conversation.send_message(
    message=Message(
        role="user",
        content=[TextContent(text=("Who trained you as an LLM?"))],
    )
)
conversation.run()


print("=" * 100)
print("Conversation finished. Got the following LLM messages:")
for i, message in enumerate(llm_messages):
    print(f"Message {i}: {str(message)[:200]}")<|MERGE_RESOLUTION|>--- conflicted
+++ resolved
@@ -56,19 +56,15 @@
         llm_messages.append(event.to_llm_message())
 
 
-<<<<<<< HEAD
 conversation_id = uuid.uuid4()
 file_store = LocalFileStore(f"./.conversations/{conversation_id}")
 
 conversation = Conversation(
     agent=agent,
     callbacks=[conversation_callback],
-    persist_filestore=file_store,
     conversation_id=conversation_id,
-=======
-conversation = Conversation(
-    agent=agent, callbacks=[conversation_callback], workspace=os.getcwd()
->>>>>>> fcd25761
+    workspace=os.getcwd(),
+    persistence_dir="./.conversations",
 )
 
 conversation.send_message(
@@ -106,7 +102,7 @@
 conversation = Conversation(
     agent=agent,
     callbacks=[conversation_callback],
-    persist_filestore=file_store,
+    persistence_dir="./.conversations",
     conversation_id=conversation_id,
 )
 
