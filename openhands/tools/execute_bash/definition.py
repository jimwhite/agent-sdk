--- conflicted
+++ resolved
@@ -87,12 +87,8 @@
         return self.metadata.pid
 
     @property
-<<<<<<< HEAD
-    def agent_observation(self) -> list[TextContent | ImageContent]:
+    def agent_observation(self) -> Sequence[TextContent | ImageContent]:
         """Get the agent observation with formatted output and metadata."""
-=======
-    def agent_observation(self) -> Sequence[TextContent | ImageContent]:
->>>>>>> c6f6b464
         ret = f"{self.metadata.prefix}{self.output}{self.metadata.suffix}"
         if self.metadata.working_dir:
             ret += f"\n[Current working directory: {self.metadata.working_dir}]"
