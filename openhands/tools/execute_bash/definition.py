--- conflicted
+++ resolved
@@ -1,10 +1,7 @@
 """Execute bash tool implementation."""
 
-<<<<<<< HEAD
 import os
-=======
 from collections.abc import Sequence
->>>>>>> 196e4e87
 from typing import Literal
 
 from pydantic import Field
