"""Browser tool executor implementation using browser-use MCP server wrapper."""

import json
import logging
import os
import shutil
import subprocess
from pathlib import Path

from openhands.sdk.logger import DEBUG, get_logger
from openhands.sdk.tool import ToolExecutor
from openhands.sdk.utils.async_executor import AsyncExecutor
from openhands.tools.browser_use.server import CustomBrowserUseServer
from openhands.tools.utils.timeout import TimeoutError, run_with_timeout


# Suppress browser-use logging for cleaner integration
if DEBUG:
    logging.getLogger("browser_use").setLevel(logging.DEBUG)
else:
    logging.getLogger("browser_use").setLevel(logging.WARNING)

logger = get_logger(__name__)


def _check_chromium_available() -> str | None:
    """Check if a Chromium/Chrome binary is available in PATH."""
    for binary in ("chromium", "chromium-browser", "google-chrome", "chrome"):
        if path := shutil.which(binary):
            return path

    # Check Playwright-installed Chromium
    playwright_cache_candidates = [
        Path.home() / ".cache" / "ms-playwright",
        Path.home() / "Library" / "Caches" / "ms-playwright",
    ]
    for playwright_cache in playwright_cache_candidates:
        if playwright_cache.exists():
            chromium_dirs = list(playwright_cache.glob("chromium-*"))
            for chromium_dir in chromium_dirs:
                # Check platform-specific paths
                possible_paths = [
                    chromium_dir / "chrome-linux" / "chrome",  # Linux
                    chromium_dir
                    / "chrome-mac"
                    / "Chromium.app"
                    / "Contents"
                    / "MacOS"
                    / "Chromium",  # macOS
                    chromium_dir / "chrome-win" / "chrome.exe",  # Windows
                ]
                for p in possible_paths:
                    if p.exists():
                        return str(p)
    return None


def _install_chromium() -> bool:
    """Attempt to install Chromium via uvx playwright install."""
    try:
        # Check if uvx is available
        if not shutil.which("uvx"):
            logger.warning("uvx not found - cannot auto-install Chromium")
            return False

        logger.info("Attempting to install Chromium via uvx...")
        result = subprocess.run(
            ["uvx", "playwright", "install", "chromium", "--with-deps", "--no-shell"],
            capture_output=True,
            text=True,
            timeout=300,  # 5 minutes timeout for installation
        )

        if result.returncode == 0:
            logger.info("Chromium installation completed successfully")
            return True
        else:
            logger.error(f"Chromium installation failed: {result.stderr}")
            return False
    except (subprocess.TimeoutExpired, FileNotFoundError, Exception) as e:
        logger.error(f"Error during Chromium installation: {e}")
        return False


def _ensure_chromium_available() -> str:
    """Ensure Chromium is available for browser operations.

    Raises:
        Exception: If Chromium is not available and cannot be installed
    """
    if path := _check_chromium_available():
        logger.info(f"Chromium is available for browser operations at {path}")
        return path

    logger.info("Chromium not found, attempting auto-installation...")
    if _install_chromium() and (path := _check_chromium_available()):
        logger.info("Chromium successfully installed and verified")
        return path

    # Chromium not available and couldn't be installed
    error_msg = (
        "Chromium is required for browser operations but is not installed.\n\n"
        "To install Chromium, run one of the following commands:\n"
        "  1. Using uvx (recommended): uvx playwright install chromium "
        "--with-deps --no-shell\n"
        "  2. Using pip: pip install playwright && playwright install chromium\n\n"
    )
    raise Exception(error_msg)


class BrowserToolExecutor(ToolExecutor):
    """Executor that wraps browser-use MCP server for OpenHands integration."""

    _server: CustomBrowserUseServer
    _config: dict

    def __init__(
        self,
        headless: bool = True,
        allowed_domains: list[str] | None = None,
        session_timeout_minutes: int = 30,
        init_timeout_seconds: int = 30,
        full_output_save_dir: str = "/tmp/.openhands",
        **config,
    ):
        """Initialize BrowserToolExecutor with timeout protection.

        Args:
            headless: Whether to run browser in headless mode
            allowed_domains: List of allowed domains for browser operations
            session_timeout_minutes: Browser session timeout in minutes
            init_timeout_seconds: Timeout for browser initialization in seconds
            **config: Additional configuration options
        """

        def init_logic():
            nonlocal headless
            executable_path = _ensure_chromium_available()
            self._server = CustomBrowserUseServer(
                session_timeout_minutes=session_timeout_minutes,
            )
            if os.getenv("ENABLE_VNC", "false").lower() in {"true", "1", "yes"}:
                headless = False  # Force headless off if VNC is enabled
                logger.info("VNC is enabled - running browser in non-headless mode")

            self._config = {
                "headless": headless,
                "allowed_domains": allowed_domains or [],
                "executable_path": executable_path,
                **config,
            }

        try:
            run_with_timeout(init_logic, init_timeout_seconds)
        except TimeoutError:
            raise Exception(
                f"Browser tool initialization timed out after {init_timeout_seconds}s"
            )

        self.full_output_save_dir = full_output_save_dir
        self._initialized = False
        self._async_executor = AsyncExecutor()

    def __call__(self, action):
        """Submit an action to run in the background loop and wait for result."""
        return self._async_executor.run_async(
            self._execute_action, action, timeout=300.0
        )

    async def _execute_action(self, action):
        """Execute browser action asynchronously."""
        from openhands.tools.browser_use.definition import (
            BrowserClickAction,
            BrowserCloseTabAction,
            BrowserGetContentAction,
            BrowserGetStateAction,
            BrowserGoBackAction,
            BrowserListTabsAction,
            BrowserNavigateAction,
            BrowserObservation,
            BrowserScrollAction,
            BrowserSwitchTabAction,
            BrowserTypeAction,
        )

        try:
            result = ""
            # Route to appropriate method based on action type
            if isinstance(action, BrowserNavigateAction):
                result = await self.navigate(action.url, action.new_tab)
            elif isinstance(action, BrowserClickAction):
                result = await self.click(action.index, action.new_tab)
            elif isinstance(action, BrowserTypeAction):
                result = await self.type_text(action.index, action.text)
            elif isinstance(action, BrowserGetStateAction):
                return await self.get_state(action.include_screenshot)
            elif isinstance(action, BrowserGetContentAction):
                result = await self.get_content(
                    action.extract_links, action.start_from_char
                )
            elif isinstance(action, BrowserScrollAction):
                result = await self.scroll(action.direction)
            elif isinstance(action, BrowserGoBackAction):
                result = await self.go_back()
            elif isinstance(action, BrowserListTabsAction):
                result = await self.list_tabs()
            elif isinstance(action, BrowserSwitchTabAction):
                result = await self.switch_tab(action.tab_id)
            elif isinstance(action, BrowserCloseTabAction):
                result = await self.close_tab(action.tab_id)
            else:
                error_msg = f"Unsupported action type: {type(action)}"
                return BrowserObservation(
                    output="",
                    error=error_msg,
                    full_output_save_dir=self.full_output_save_dir,
                )

            return BrowserObservation(
                output=result, full_output_save_dir=self.full_output_save_dir
            )
        except Exception as e:
            error_msg = f"Browser operation failed: {str(e)}"
<<<<<<< HEAD
            logging.error(error_msg, exc_info=True)
            return BrowserObservation(
                output="",
                error=error_msg,
                full_output_save_dir=self.full_output_save_dir,
            )
=======
            logger.error(error_msg, exc_info=True)
            return BrowserObservation(output="", error=error_msg)
>>>>>>> 774245d9

    async def _ensure_initialized(self):
        """Ensure browser session is initialized."""
        if not self._initialized:
            # Initialize browser session with our config
            await self._server._init_browser_session(**self._config)
            self._initialized = True

    # Navigation & Browser Control Methods
    async def navigate(self, url: str, new_tab: bool = False) -> str:
        """Navigate to a URL."""
        await self._ensure_initialized()
        return await self._server._navigate(url, new_tab)

    async def go_back(self) -> str:
        """Go back in browser history."""
        await self._ensure_initialized()
        return await self._server._go_back()

    # Page Interaction
    async def click(self, index: int, new_tab: bool = False) -> str:
        """Click an element by index."""
        await self._ensure_initialized()
        return await self._server._click(index, new_tab)

    async def type_text(self, index: int, text: str) -> str:
        """Type text into an element."""
        await self._ensure_initialized()
        return await self._server._type_text(index, text)

    async def scroll(self, direction: str = "down") -> str:
        """Scroll the page."""
        await self._ensure_initialized()
        return await self._server._scroll(direction)

    async def get_state(self, include_screenshot: bool = False):
        """Get current browser state with interactive elements."""
        from openhands.tools.browser_use.definition import BrowserObservation

        await self._ensure_initialized()
        result_json = await self._server._get_browser_state(include_screenshot)

        if include_screenshot:
            try:
                result_data = json.loads(result_json)
                screenshot_data = result_data.pop("screenshot", None)

                # Return clean JSON + separate screenshot data
                clean_json = json.dumps(result_data, indent=2)
                return BrowserObservation(
                    output=clean_json,
                    screenshot_data=screenshot_data,
                    full_output_save_dir=self.full_output_save_dir,
                )
            except json.JSONDecodeError:
                # If JSON parsing fails, return as-is
                pass

        return BrowserObservation(
            output=result_json, full_output_save_dir=self.full_output_save_dir
        )

    # Tab Management
    async def list_tabs(self) -> str:
        """List all open tabs."""
        await self._ensure_initialized()
        return await self._server._list_tabs()

    async def switch_tab(self, tab_id: str) -> str:
        """Switch to a different tab."""
        await self._ensure_initialized()
        return await self._server._switch_tab(tab_id)

    async def close_tab(self, tab_id: str) -> str:
        """Close a specific tab."""
        await self._ensure_initialized()
        return await self._server._close_tab(tab_id)

    # Content Extraction
    async def get_content(self, extract_links: bool, start_from_char: int) -> str:
        """Extract page content, optionally with links."""
        await self._ensure_initialized()
        return await self._server._get_content(
            extract_links=extract_links, start_from_char=start_from_char
        )

    async def close_browser(self) -> str:
        """Close the browser session."""
        if self._initialized:
            result = await self._server._close_browser()
            self._initialized = False
            return result
        return "No browser session to close"

    async def cleanup(self):
        """Cleanup browser resources."""
        try:
            await self.close_browser()
            if hasattr(self._server, "_close_all_sessions"):
                await self._server._close_all_sessions()
        except Exception as e:
            logger.warning(f"Error during browser cleanup: {e}")

    def close(self):
        """Close the browser executor and cleanup resources."""
        try:
            # Run cleanup in the async executor with a shorter timeout
            self._async_executor.run_async(self.cleanup, timeout=30.0)
        except Exception as e:
            logger.warning(f"Error during browser cleanup: {e}")
        finally:
            # Always close the async executor
            self._async_executor.close()

    def __del__(self):
        """Cleanup on deletion."""
        try:
            self.close()
        except Exception:
            pass  # Ignore cleanup errors during deletion<|MERGE_RESOLUTION|>--- conflicted
+++ resolved
@@ -221,17 +221,12 @@
             )
         except Exception as e:
             error_msg = f"Browser operation failed: {str(e)}"
-<<<<<<< HEAD
             logging.error(error_msg, exc_info=True)
             return BrowserObservation(
                 output="",
                 error=error_msg,
                 full_output_save_dir=self.full_output_save_dir,
             )
-=======
-            logger.error(error_msg, exc_info=True)
-            return BrowserObservation(output="", error=error_msg)
->>>>>>> 774245d9
 
     async def _ensure_initialized(self):
         """Ensure browser session is initialized."""
