"""Events that can be converted to LLM messages."""

import copy
import json
from collections.abc import Sequence

from litellm import ChatCompletionMessageToolCall, ChatCompletionToolParam
from pydantic import ConfigDict, Field, computed_field
from rich.text import Text

from openhands.sdk.event.base import N_CHAR_PREVIEW, LLMConvertibleEvent
from openhands.sdk.event.types import SourceType
from openhands.sdk.llm import ImageContent, Message, TextContent, content_to_str
from openhands.sdk.llm.utils.metrics import MetricsSnapshot
from openhands.sdk.tool import Action, Observation


class SystemPromptEvent(LLMConvertibleEvent):
    """System prompt added by the agent."""

    source: SourceType = "agent"
    system_prompt: TextContent = Field(..., description="The system prompt text")
    tools: list[ChatCompletionToolParam] = Field(
        ..., description="List of tools in OpenAI tool format"
    )

    @property
    def visualize(self) -> Text:
        """Return Rich Text representation of this system prompt event."""
        content = Text()
        content.append("System Prompt:\n", style="bold")
        content.append(self.system_prompt.text)
        content.append(f"\n\nTools Available: {len(self.tools)}")
        for tool in self.tools:
            # Build display-only copy to avoid mutating event data
            tool_display = {
                k: (v[:27] + "..." if isinstance(v, str) and len(v) > 30 else v)
                for k, v in tool.items()
            }
            tool_fn = tool_display.get("function", None)
            if tool_fn and isinstance(tool_fn, dict):
                assert "name" in tool_fn
                assert "description" in tool_fn
                assert "parameters" in tool_fn
                params_str = json.dumps(tool_fn["parameters"])
                if len(params_str) > 200:
                    params_str = params_str[:197] + "..."
                content.append(
                    f"\n  - {tool_fn['name']}: "
                    f"{tool_fn['description'].split('\n')[0][:100]}...\n",
                    style="dim",
                )
                content.append(f"  Parameters: {params_str}", style="dim")
            else:
                content.append(
                    f"\n  - Cannot access .function for {tool_display}", style="dim"
                )
        return content

    def to_llm_message(self) -> Message:
        """Convert to LLM message."""
        return Message(role="system", content=[self.system_prompt])

    def __str__(self) -> str:
        """Plain text string representation for SystemPromptEvent."""
        base_str = f"{self.__class__.__name__} ({self.source})"
        prompt_preview = (
            self.system_prompt.text[:N_CHAR_PREVIEW] + "..."
            if len(self.system_prompt.text) > N_CHAR_PREVIEW
            else self.system_prompt.text
        )
        tool_count = len(self.tools)
        return (
            f"{base_str}\n  System: {prompt_preview}\n  Tools: {tool_count} available"
        )


class ActionEvent(LLMConvertibleEvent):
    """Event representing an action taken by the agent."""

    source: SourceType = "agent"
    thought: Sequence[TextContent] = Field(
        ..., description="The thought process of the agent before taking this action"
    )
    reasoning_content: str | None = Field(
        default=None,
        description="Intermediate reasoning/thinking content from reasoning models",
    )
    action: Action = Field(..., description="Single action (tool call) returned by LLM")
    tool_name: str = Field(..., description="The name of the tool being called")
    tool_call_id: str = Field(
        ..., description="The unique id returned by LLM API for this tool call"
    )
    tool_call: ChatCompletionMessageToolCall = Field(
        ...,
        description=(
            "The tool call received from the LLM response. We keep a copy of it "
            "so it is easier to construct it into LLM message"
        ),
    )
    llm_response_id: str = Field(
        ...,
        description=(
            "Groups related actions from same LLM response. This helps in tracking "
            "and managing results of parallel function calling from the same LLM "
            "response."
        ),
    )
    metrics: MetricsSnapshot | None = Field(
        default=None,
        description=(
            "Snapshot of LLM metrics (token counts and costs). Only attached "
            "to the last action when multiple actions share the same LLM response."
        ),
    )

    @property
    def visualize(self) -> Text:
        """Return Rich Text representation of this action event."""
        content = Text()

        # Display reasoning content first if available
        if self.reasoning_content:
            content.append("Reasoning:\n", style="bold")
            content.append(self.reasoning_content)
            content.append("\n\n")

        # Display complete thought content
        thought_text = " ".join([t.text for t in self.thought])
        if thought_text:
            content.append("Thought:\n", style="bold")
            content.append(thought_text)
            content.append("\n\n")

        # Display action information using action's visualize method
        content.append(self.action.visualize)

        return content

    def to_llm_message(self) -> Message:
<<<<<<< HEAD
        """Individual message - may be incomplete for multi-action batches."""
        content: list[TextContent | ImageContent] = cast(
            list[TextContent | ImageContent], self.thought
        )
=======
        """Individual message - may be incomplete for multi-action batches"""
>>>>>>> c6f6b464
        return Message(
            role="assistant",
            content=self.thought,
            tool_calls=[self.tool_call],
            reasoning_content=self.reasoning_content,
        )

    def __str__(self) -> str:
        """Plain text string representation for ActionEvent."""
        base_str = f"{self.__class__.__name__} ({self.source})"
        thought_text = " ".join([t.text for t in self.thought])
        thought_preview = (
            thought_text[:N_CHAR_PREVIEW] + "..."
            if len(thought_text) > N_CHAR_PREVIEW
            else thought_text
        )
        action_name = self.action.__class__.__name__
        return f"{base_str}\n  Thought: {thought_preview}\n  Action: {action_name}"


class ObservationEvent(LLMConvertibleEvent):
    """Event representing an observation from the environment."""

    source: SourceType = "environment"
    observation: Observation = Field(
        ..., description="The observation (tool call) sent to LLM"
    )

    action_id: str = Field(
        ..., description="The action id that this observation is responding to"
    )
    tool_name: str = Field(
        ..., description="The tool name that this observation is responding to"
    )
    tool_call_id: str = Field(
        ..., description="The tool call id that this observation is responding to"
    )

    @property
    def visualize(self) -> Text:
        """Return Rich Text representation of this observation event."""
        to_viz = self.observation.visualize
        content = Text()
        if to_viz.plain.strip():
            content.append("Tool: ", style="bold")
            content.append(self.tool_name)
            content.append("\nResult:\n", style="bold")
            content.append(to_viz)
        return content

    def to_llm_message(self) -> Message:
        """Convert to LLM message."""
        return Message(
            role="tool",
            content=self.observation.agent_observation,
            name=self.tool_name,
            tool_call_id=self.tool_call_id,
        )

    def __str__(self) -> str:
        """Plain text string representation for ObservationEvent."""
        base_str = f"{self.__class__.__name__} ({self.source})"
        content_str = "".join(content_to_str(self.observation.agent_observation))
        obs_preview = (
            content_str[:N_CHAR_PREVIEW] + "..."
            if len(content_str) > N_CHAR_PREVIEW
            else content_str
        )
        return f"{base_str}\n  Tool: {self.tool_name}\n  Result: {obs_preview}"


class MessageEvent(LLMConvertibleEvent):
    """Message from either agent or user.

    This is originally the "MessageAction", but it suppose not to be tool call.
    """

    model_config = ConfigDict(extra="ignore")

    source: SourceType
    llm_message: Message = Field(
        ..., description="The exact LLM message for this message event"
    )
    metrics: MetricsSnapshot | None = Field(
        default=None,
        description=(
            "Snapshot of LLM metrics (token counts and costs) for this message. "
            "Only attached to messages from agent."
        ),
    )

    # context extensions stuff / microagent can go here
    activated_microagents: list[str] = Field(
        default_factory=list, description="List of activated microagent name"
    )
    extended_content: list[TextContent] = Field(
        default_factory=list, description="List of content added by agent context"
    )

    @computed_field
    def reasoning_content(self) -> str:
        """Get the reasoning content from the LLM message."""
        return self.llm_message.reasoning_content or ""

    @property
    def visualize(self) -> Text:
        """Return Rich Text representation of this message event."""
        content = Text()

        text_parts = content_to_str(self.llm_message.content)
        if text_parts:
            full_content = "".join(text_parts)
            content.append(full_content)
        else:
            content.append("[no text content]", style="dim")

        # Add microagent information if present
        if self.activated_microagents:
            content.append(
                f"\nActivated Microagents: {', '.join(self.activated_microagents)}",
                style="dim",
            )

        # Add extended content if available
        if self.extended_content:
            assert not any(
                isinstance(c, ImageContent) for c in self.extended_content
            ), "Extended content should not contain images"
            text_parts = content_to_str(self.extended_content)
            content.append("\nPrompt Extension based on Agent Context:\n", style="dim")
            content.append(" ".join(text_parts))

        return content

    def to_llm_message(self) -> Message:
        """Convert to LLM message."""
        msg = copy.deepcopy(self.llm_message)
        msg.content = list(msg.content) + list(self.extended_content)
        return msg

    def __str__(self) -> str:
        """Plain text string representation for MessageEvent."""
        base_str = f"{self.__class__.__name__} ({self.source})"
        # Extract text content from the message
        text_parts = []
        message = self.to_llm_message()
        for content in message.content:
            if isinstance(content, TextContent):
                text_parts.append(content.text)
            elif isinstance(content, ImageContent):
                text_parts.append(f"[Image: {len(content.image_urls)} URLs]")

        if text_parts:
            content_preview = " ".join(text_parts)
            if len(content_preview) > N_CHAR_PREVIEW:
                content_preview = content_preview[: N_CHAR_PREVIEW - 3] + "..."
            microagent_info = (
                f" [Microagents: {', '.join(self.activated_microagents)}]"
                if self.activated_microagents
                else ""
            )
            return f"{base_str}\n  {message.role}: {content_preview}{microagent_info}"
        else:
            return f"{base_str}\n  {message.role}: [no text content]"


class UserRejectObservation(LLMConvertibleEvent):
    """Observation when user rejects an action in confirmation mode."""

    source: SourceType = "user"
    action_id: str = Field(
        ..., description="The action id that this rejection is responding to"
    )
    tool_name: str = Field(
        ..., description="The tool name that this rejection is responding to"
    )
    tool_call_id: str = Field(
        ..., description="The tool call id that this rejection is responding to"
    )
    rejection_reason: str = Field(
        default="User rejected the action",
        description="Reason for rejecting the action",
    )

    @property
    def visualize(self) -> Text:
        """Return Rich Text representation of this user rejection event."""
        content = Text()
        content.append("Tool: ", style="bold")
        content.append(self.tool_name)
        content.append("\n\nRejection Reason:\n", style="bold")
        content.append(self.rejection_reason)
        return content

    def to_llm_message(self) -> Message:
        """Convert to LLM message."""
        return Message(
            role="tool",
            content=[TextContent(text=f"Action rejected: {self.rejection_reason}")],
            name=self.tool_name,
            tool_call_id=self.tool_call_id,
        )

    def __str__(self) -> str:
        """Plain text string representation for UserRejectObservation."""
        base_str = f"{self.__class__.__name__} ({self.source})"
        reason_preview = (
            self.rejection_reason[:N_CHAR_PREVIEW] + "..."
            if len(self.rejection_reason) > N_CHAR_PREVIEW
            else self.rejection_reason
        )
        return f"{base_str}\n  Tool: {self.tool_name}\n  Reason: {reason_preview}"


class AgentErrorEvent(LLMConvertibleEvent):
    """Error triggered by the agent.

    Note: This event should not contain model "thought" or "reasoning_content". It
    represents an error produced by the agent/scaffold, not model output.
    """

    source: SourceType = "agent"
    error: str = Field(..., description="The error message from the scaffold")
    metrics: MetricsSnapshot | None = Field(
        default=None,
        description=(
            "Snapshot of LLM metrics (token counts and costs). Only attached "
            "to the last action when multiple actions share the same LLM response."
        ),
    )

    @property
    def visualize(self) -> Text:
        """Return Rich Text representation of this agent error event."""
        content = Text()
        content.append("Error Details:\n", style="bold")
        content.append(self.error)
        return content

    def to_llm_message(self) -> Message:
        """Convert to LLM message."""
        return Message(role="user", content=[TextContent(text=self.error)])

    def __str__(self) -> str:
        """Plain text string representation for AgentErrorEvent."""
        base_str = f"{self.__class__.__name__} ({self.source})"
        error_preview = (
            self.error[:N_CHAR_PREVIEW] + "..."
            if len(self.error) > N_CHAR_PREVIEW
            else self.error
        )
        return f"{base_str}\n  Error: {error_preview}"<|MERGE_RESOLUTION|>--- conflicted
+++ resolved
@@ -138,14 +138,7 @@
         return content
 
     def to_llm_message(self) -> Message:
-<<<<<<< HEAD
         """Individual message - may be incomplete for multi-action batches."""
-        content: list[TextContent | ImageContent] = cast(
-            list[TextContent | ImageContent], self.thought
-        )
-=======
-        """Individual message - may be incomplete for multi-action batches"""
->>>>>>> c6f6b464
         return Message(
             role="assistant",
             content=self.thought,
