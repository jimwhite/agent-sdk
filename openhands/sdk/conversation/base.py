--- conflicted
+++ resolved
@@ -12,11 +12,7 @@
     ConfirmationPolicyBase,
     NeverConfirm,
 )
-<<<<<<< HEAD
-from openhands.sdk.utils.protocol import ListLike
 from openhands.sdk.workspace.base import BaseWorkspace
-=======
->>>>>>> 2fc87404
 
 
 if TYPE_CHECKING:
