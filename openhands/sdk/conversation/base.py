<<<<<<< HEAD
from abc import abstractmethod
=======
from abc import ABC, abstractmethod
from pathlib import Path
>>>>>>> cfae94d0
from typing import TYPE_CHECKING, Protocol

from openhands.sdk.conversation.conversation_stats import ConversationStats
from openhands.sdk.conversation.secrets_manager import SecretValue
from openhands.sdk.conversation.system_mixins.base import SystemMixin
from openhands.sdk.conversation.types import ConversationID
from openhands.sdk.llm.message import Message
from openhands.sdk.security.confirmation_policy import (
    ConfirmationPolicyBase,
    NeverConfirm,
)
from openhands.sdk.utils.protocol import ListLike


if TYPE_CHECKING:
    from openhands.sdk.conversation.state import AgentExecutionStatus
    from openhands.sdk.event.base import EventBase


class ConversationStateProtocol(Protocol):
    """Protocol defining the interface for conversation state objects."""

    @property
    def id(self) -> ConversationID:
        """The conversation ID."""
        ...

    @property
    def events(self) -> ListLike["EventBase"]:
        """Access to the events list."""
        ...

    @property
    def agent_status(self) -> "AgentExecutionStatus":
        """The current agent execution status."""
        ...

    @property
    def confirmation_policy(self) -> ConfirmationPolicyBase:
        """The confirmation policy."""
        ...

    @property
    def activated_knowledge_microagents(self) -> list[str]:
        """List of activated knowledge microagents."""
        ...

    @property
    def working_dir(self) -> str:
        """The working directory for agent operations and tool execution."""
        ...

    @property
    def persistence_dir(self) -> str | None:
        """The persistence directory from the FileStore.

        If None, it means the conversation is not being persisted.
        """
        ...


class BaseConversation(SystemMixin):
    @property
    @abstractmethod
    def id(self) -> ConversationID: ...

    @property
    @abstractmethod
    def state(self) -> ConversationStateProtocol: ...

    @property
    @abstractmethod
    def conversation_stats(self) -> ConversationStats: ...

    @abstractmethod
    def send_message(self, message: str | Message) -> None: ...

    @abstractmethod
    def run(self) -> None: ...

    @abstractmethod
    def set_confirmation_policy(self, policy: ConfirmationPolicyBase) -> None: ...

    @property
    def confirmation_policy_active(self) -> bool:
        return not isinstance(self.state.confirmation_policy, NeverConfirm)

    @abstractmethod
    def reject_pending_actions(
        self, reason: str = "User rejected the action"
    ) -> None: ...

    @abstractmethod
    def pause(self) -> None: ...

    @abstractmethod
    def update_secrets(self, secrets: dict[str, SecretValue]) -> None: ...

    @abstractmethod
    def close(self) -> None: ...

    @staticmethod
    def get_persistence_dir(
        persistence_base_dir: str, conversation_id: ConversationID
    ) -> str:
        """Get the persistence directory for the conversation."""
        return str(Path(persistence_base_dir) / str(conversation_id))<|MERGE_RESOLUTION|>--- conflicted
+++ resolved
@@ -1,9 +1,5 @@
-<<<<<<< HEAD
 from abc import abstractmethod
-=======
-from abc import ABC, abstractmethod
 from pathlib import Path
->>>>>>> cfae94d0
 from typing import TYPE_CHECKING, Protocol
 
 from openhands.sdk.conversation.conversation_stats import ConversationStats
