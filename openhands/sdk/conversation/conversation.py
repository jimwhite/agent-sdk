import uuid
from typing import TYPE_CHECKING, Iterable


if TYPE_CHECKING:
    from openhands.sdk.agent import AgentType

from openhands.sdk.conversation.secrets_manager import SecretValue
from openhands.sdk.conversation.state import AgentExecutionStatus, ConversationState
from openhands.sdk.conversation.stuck_detector import StuckDetector
from openhands.sdk.conversation.types import ConversationCallbackType, ConversationID
from openhands.sdk.conversation.visualizer import (
    create_default_visualizer,
)
from openhands.sdk.event import (
    MessageEvent,
    PauseEvent,
    UserRejectObservation,
)
from openhands.sdk.event.utils import get_unmatched_actions
from openhands.sdk.io import FileStore
from openhands.sdk.llm import Message, TextContent
from openhands.sdk.logger import get_logger


logger = get_logger(__name__)


def compose_callbacks(
    callbacks: Iterable[ConversationCallbackType],
) -> ConversationCallbackType:
    def composed(event) -> None:
        for cb in callbacks:
            if cb:
                cb(event)

    return composed


class Conversation:
    def __init__(
        self,
        agent: "AgentType",
        persist_filestore: FileStore | None = None,
        conversation_id: ConversationID | None = None,
        callbacks: list[ConversationCallbackType] | None = None,
        max_iteration_per_run: int = 500,
        visualize: bool = True,
        stuck_detection: bool = False,
    ):
        """Initialize the conversation.

        Args:
            agent: The agent to use for the conversation
            persist_filestore: Optional FileStore to persist conversation state
            conversation_id: Optional ID for the conversation. If provided, will
                      be used to identify the conversation. The user might want to
                      suffix their persistent filestore with this ID.
            callbacks: Optional list of callback functions to handle events
            max_iteration_per_run: Maximum number of iterations per run
            visualize: Whether to enable default visualization. If True, adds
                      a default visualizer callback. If False, relies on
                      application to provide visualization through callbacks.
            stuck_detection: Whether to enable stuck detection
        """
        self.agent = agent
        self._persist_filestore = persist_filestore

        # Create-or-resume: factory inspects BASE_STATE to decide
        desired_id = conversation_id or uuid.uuid4()
        self.state = ConversationState.create(
            id=desired_id,
            agent=agent,
            file_store=self._persist_filestore,
        )

        # Default callback: persist every event to state
        def _default_callback(e):
            self.state.events.append(e)

        composed_list = (callbacks if callbacks else []) + [_default_callback]
        # Add default visualizer if requested
        if visualize:
            self._visualizer = create_default_visualizer()
            composed_list = [self._visualizer.on_event] + composed_list
            # visualize should happen first for visibility
        else:
            self._visualizer = None

        self._on_event = compose_callbacks(composed_list)
        self.max_iteration_per_run = max_iteration_per_run

        # Initialize stuck detector
        if stuck_detection:
            self._stuck_detector = StuckDetector(self.state)
        else:
            self._stuck_detector = None

        with self.state:
            self.agent.init_state(self.state, on_event=self._on_event)

    @property
    def id(self) -> ConversationID:
        """Get the unique ID of the conversation."""
        return self.state.id

<<<<<<< HEAD
    @property
    def stuck_detector(self) -> StuckDetector | None:
        """Get the stuck detector instance if enabled."""
        return self._stuck_detector

    def send_message(self, message: Message) -> None:
        """Sending messages to the agent."""
=======
    def send_message(self, message: str | Message) -> None:
        """Send a message to the agent.

        Args:
            message: Either a string (which will be converted to a user message)
                    or a Message object
        """
        # Convert string to Message if needed
        if isinstance(message, str):
            message = Message(role="user", content=[TextContent(text=message)])

>>>>>>> 7b191b74
        assert message.role == "user", (
            "Only user messages are allowed to be sent to the agent."
        )
        with self.state:
            if self.state.agent_status == AgentExecutionStatus.FINISHED:
                self.state.agent_status = (
                    AgentExecutionStatus.IDLE
                )  # now we have a new message

            # TODO: We should add test cases for all these scenarios
            activated_microagent_names: list[str] = []
            extended_content: list[TextContent] = []

            # Handle per-turn user message (i.e., knowledge agent trigger)
            if self.agent.agent_context:
                ctx = self.agent.agent_context.get_user_message_suffix(
                    user_message=message,
                    # We skip microagents that were already activated
                    skip_microagent_names=self.state.activated_knowledge_microagents,
                )
                # TODO(calvin): we need to update
                # self.state.activated_knowledge_microagents
                # so condenser can work
                if ctx:
                    content, activated_microagent_names = ctx
                    logger.debug(
                        f"Got augmented user message content: {content}, "
                        f"activated microagents: {activated_microagent_names}"
                    )
                    extended_content.append(content)
                    self.state.activated_knowledge_microagents.extend(
                        activated_microagent_names
                    )

            user_msg_event = MessageEvent(
                source="user",
                llm_message=message,
                activated_microagents=activated_microagent_names,
                extended_content=extended_content,
            )
            self._on_event(user_msg_event)

    def run(self) -> None:
        """Runs the conversation until the agent finishes.

        In confirmation mode:
        - First call: creates actions but doesn't execute them, stops and waits
        - Second call: executes pending actions (implicit confirmation)

        In normal mode:
        - Creates and executes actions immediately

        Can be paused between steps
        """

        with self.state:
            if self.state.agent_status == AgentExecutionStatus.PAUSED:
                self.state.agent_status = AgentExecutionStatus.RUNNING

        iteration = 0
        while True:
            logger.debug(f"Conversation run iteration {iteration}")
            # TODO(openhands): we should add a testcase that test IF:
            # 1. a loop is running
            # 2. in a separate thread .send_message is called
            # and check will we be able to execute .send_message
            # BEFORE the .run loop finishes?
            with self.state:
                # Pause attempts to acquire the state lock
                # Before value can be modified step can be taken
                # Ensure step conditions are checked when lock is already acquired
                if self.state.agent_status in [
                    AgentExecutionStatus.FINISHED,
                    AgentExecutionStatus.PAUSED,
                ]:
                    break

                # Check for stuck patterns if enabled
                if self._stuck_detector:
                    is_stuck = self._stuck_detector.is_stuck()

                    if is_stuck:
                        logger.warning("Stuck pattern detected.")
                        # FIXME: raise error or handle differently?
                        break

                # clear the flag before calling agent.step() (user approved)
                if (
                    self.state.agent_status
                    == AgentExecutionStatus.WAITING_FOR_CONFIRMATION
                ):
                    self.state.agent_status = AgentExecutionStatus.RUNNING

                # step must mutate the SAME state object
                self.agent.step(self.state, on_event=self._on_event)

            # In confirmation mode, stop after one iteration if waiting for confirmation
            if self.state.agent_status == AgentExecutionStatus.WAITING_FOR_CONFIRMATION:
                break

            iteration += 1
            if iteration >= self.max_iteration_per_run:
                break

    def set_confirmation_mode(self, enabled: bool) -> None:
        """Enable or disable confirmation mode and store it in conversation state."""
        with self.state:
            self.state.confirmation_mode = enabled
        logger.info(f"Confirmation mode {'enabled' if enabled else 'disabled'}")

    def reject_pending_actions(self, reason: str = "User rejected the action") -> None:
        """Reject all pending actions from the agent.

        This is a non-invasive method to reject actions between run() calls.
        Also clears the agent_waiting_for_confirmation flag.
        """
        pending_actions = get_unmatched_actions(self.state.events)

        with self.state:
            # Always clear the agent_waiting_for_confirmation flag
            if self.state.agent_status == AgentExecutionStatus.WAITING_FOR_CONFIRMATION:
                self.state.agent_status = AgentExecutionStatus.IDLE

            if not pending_actions:
                logger.warning("No pending actions to reject")
                return

            for action_event in pending_actions:
                # Create rejection observation
                rejection_event = UserRejectObservation(
                    action_id=action_event.id,
                    tool_name=action_event.tool_name,
                    tool_call_id=action_event.tool_call_id,
                    rejection_reason=reason,
                )
                self._on_event(rejection_event)
                logger.info(f"Rejected pending action: {action_event} - {reason}")

    def pause(self) -> None:
        """Pause agent execution.

        This method can be called from any thread to request that the agent
        pause execution. The pause will take effect at the next iteration
        of the run loop (between agent steps).

        Note: If called during an LLM completion, the pause will not take
        effect until the current LLM call completes.
        """

        if self.state.agent_status == AgentExecutionStatus.PAUSED:
            return

        with self.state:
            # Only pause when running or idle
            if (
                self.state.agent_status == AgentExecutionStatus.IDLE
                or self.state.agent_status == AgentExecutionStatus.RUNNING
            ):
                self.state.agent_status = AgentExecutionStatus.PAUSED
                pause_event = PauseEvent()
                self._on_event(pause_event)
                logger.info("Agent execution pause requested")

    def update_secrets(self, secrets: dict[str, SecretValue]) -> None:
        """Add secrets to the conversation.

        Args:
            secrets: Dictionary mapping secret keys to values or no-arg callables.
                     SecretValue = str | Callable[[], str]. Callables are invoked lazily
                     when a command references the secret key.
        """

        secrets_manager = self.state.secrets_manager
        secrets_manager.update_secrets(secrets)
        logger.info(f"Added {len(secrets)} secrets to conversation")

    def close(self) -> None:
        """Close the conversation and clean up all tool executors."""
        logger.debug("Closing conversation and cleaning up tool executors")
        assert isinstance(self.agent.tools, dict), "Agent tools should be a dict"
        for tool in self.agent.tools.values():
            if tool.executor is not None:
                try:
                    tool.executor.close()
                except Exception as e:
                    logger.warning(
                        f"Error closing executor for tool '{tool.name}': {e}"
                    )

    def __del__(self) -> None:
        """Ensure cleanup happens when conversation is destroyed."""
        try:
            self.close()
        except Exception as e:
            logger.warning(f"Error during conversation cleanup: {e}", exc_info=True)<|MERGE_RESOLUTION|>--- conflicted
+++ resolved
@@ -104,15 +104,11 @@
         """Get the unique ID of the conversation."""
         return self.state.id
 
-<<<<<<< HEAD
     @property
     def stuck_detector(self) -> StuckDetector | None:
         """Get the stuck detector instance if enabled."""
         return self._stuck_detector
 
-    def send_message(self, message: Message) -> None:
-        """Sending messages to the agent."""
-=======
     def send_message(self, message: str | Message) -> None:
         """Send a message to the agent.
 
@@ -124,7 +120,6 @@
         if isinstance(message, str):
             message = Message(role="user", content=[TextContent(text=message)])
 
->>>>>>> 7b191b74
         assert message.role == "user", (
             "Only user messages are allowed to be sent to the agent."
         )
