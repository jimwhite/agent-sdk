--- conflicted
+++ resolved
@@ -1,16 +1,12 @@
-<<<<<<< HEAD
 """Conversation state management with thread-safe locking."""
 
-=======
-# state.py
 import json
 import re
->>>>>>> 143bfcd2
 import uuid
 from threading import RLock, get_ident
 from typing import Iterable, NamedTuple, Optional
 
-from pydantic import BaseModel, Field, PrivateAttr
+from pydantic import BaseModel, ConfigDict, Field, PrivateAttr
 
 from openhands.sdk.agent.base import AgentType
 from openhands.sdk.event import Event, EventBase
@@ -18,16 +14,6 @@
 from openhands.sdk.logger import get_logger
 
 
-<<<<<<< HEAD
-class ConversationState(BaseModel):
-    """Thread-safe conversation state with locking mechanism."""
-
-    model_config = ConfigDict(
-        arbitrary_types_allowed=True,  # allow RLock in PrivateAttr
-        validate_assignment=True,  # validate on attribute set
-        frozen=False,
-    )
-=======
 logger = get_logger(__name__)
 
 
@@ -41,10 +27,17 @@
 EVENTS_DIR = "events"
 _EVENT_NAME_RE = re.compile(r"^event-(?P<idx>\d{5})\.json$")
 _EVENT_FILE_PATTERN = "event-{idx:05d}.json"
->>>>>>> 143bfcd2
 
 
 class ConversationState(BaseModel):
+    """Thread-safe conversation state with locking mechanism."""
+
+    model_config = ConfigDict(
+        arbitrary_types_allowed=True,  # allow RLock in PrivateAttr
+        validate_assignment=True,  # validate on attribute set
+        frozen=False,
+    )
+
     # ===== Public, validated fields =====
     id: str = Field(default_factory=lambda: str(uuid.uuid4()))
     events: list[Event] = Field(default_factory=list)
@@ -84,11 +77,8 @@
         self._owner_tid = get_ident()
 
     def release(self) -> None:
-<<<<<<< HEAD
         """Release the conversation state lock."""
-=======
         self.assert_locked()
->>>>>>> 143bfcd2
         self._owner_tid = None
         self._lock.release()
 
