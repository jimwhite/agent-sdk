--- conflicted
+++ resolved
@@ -11,10 +11,6 @@
     "python-frontmatter>=1.1.0",
     "python-json-logger>=3.3.0",
     "tenacity>=9.1.2",
-<<<<<<< HEAD
-
-=======
->>>>>>> 834dca72
     "websockets>=12",
 ]
 
