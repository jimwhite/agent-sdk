<<<<<<< HEAD
"""Finish tool for signaling task completion."""
=======
from collections.abc import Sequence
>>>>>>> c6f6b464

from pydantic import Field
from rich.text import Text

from openhands.sdk.llm.message import ImageContent, TextContent
from openhands.sdk.tool.tool import (
    ActionBase,
    ObservationBase,
    Tool,
    ToolAnnotations,
    ToolExecutor,
)


class FinishAction(ActionBase):
    """Action for finishing a task or conversation."""

    message: str = Field(description="Final message to send to the user.")

    @property
    def visualize(self) -> Text:
        """Return Rich Text representation of this action."""
        content = Text()
        content.append("Finish with message:\n", style="bold blue")
        content.append(self.message)
        return content


class FinishObservation(ObservationBase):
    """Observation for finish action."""

    message: str = Field(description="Final message sent to the user.")

    @property
<<<<<<< HEAD
    def agent_observation(self) -> list[TextContent | ImageContent]:
        """Return agent observation content."""
=======
    def agent_observation(self) -> Sequence[TextContent | ImageContent]:
>>>>>>> c6f6b464
        return [TextContent(text=self.message)]

    @property
    def visualize(self) -> Text:
        """Return Rich Text representation - empty since action shows the message."""
        # Don't duplicate the finish message display - action already shows it
        return Text()


TOOL_DESCRIPTION = """Signals the completion of the current task or conversation.

Use this tool when:
- You have successfully completed the user's requested task
- You cannot proceed further due to technical limitations or missing information

The message should include:
- A clear summary of actions taken and their results
- Any next steps for the user
- Explanation if you're unable to complete the task
- Any follow-up questions if more information is needed
"""


class FinishExecutor(ToolExecutor):
    """Executor for finish tool."""

    def __call__(self, action: FinishAction) -> FinishObservation:
        """Execute finish action."""
        return FinishObservation(message=action.message)


FinishTool = Tool(
    name="finish",
    action_type=FinishAction,
    observation_type=FinishObservation,
    description=TOOL_DESCRIPTION,
    executor=FinishExecutor(),
    annotations=ToolAnnotations(
        title="finish",
        readOnlyHint=True,
        destructiveHint=False,
        idempotentHint=True,
        openWorldHint=False,
    ),
)<|MERGE_RESOLUTION|>--- conflicted
+++ resolved
@@ -1,8 +1,6 @@
-<<<<<<< HEAD
 """Finish tool for signaling task completion."""
-=======
+
 from collections.abc import Sequence
->>>>>>> c6f6b464
 
 from pydantic import Field
 from rich.text import Text
@@ -37,12 +35,8 @@
     message: str = Field(description="Final message sent to the user.")
 
     @property
-<<<<<<< HEAD
-    def agent_observation(self) -> list[TextContent | ImageContent]:
+    def agent_observation(self) -> Sequence[TextContent | ImageContent]:
         """Return agent observation content."""
-=======
-    def agent_observation(self) -> Sequence[TextContent | ImageContent]:
->>>>>>> c6f6b464
         return [TextContent(text=self.message)]
 
     @property
