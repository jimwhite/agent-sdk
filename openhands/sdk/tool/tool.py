--- conflicted
+++ resolved
@@ -229,10 +229,6 @@
             out["outputSchema"] = derived_output
         return out
 
-<<<<<<< HEAD
-    def to_openai_tool(self) -> ChatCompletionToolParam:
-        """Convert this tool to an OpenAI Chat Completions tool."""
-=======
     def to_openai_tool(
         self,
         add_security_risk_prediction: bool = False,
@@ -257,7 +253,6 @@
         add_security_risk_prediction = add_security_risk_prediction and (
             self.annotations is None or (not self.annotations.readOnlyHint)
         )
->>>>>>> 9e8adce4
         return ChatCompletionToolParam(
             type="function",
             function=ChatCompletionToolParamFunctionChunk(
@@ -269,19 +264,15 @@
             ),
         )
 
-<<<<<<< HEAD
     def to_responses_tool(self) -> dict[str, Any]:
         """Convert this tool to an OpenAI Responses API tool dict."""
         return {
             "type": "function",
             "name": self.name,
             "description": self.description,
-            "parameters": self.input_schema,
+            "parameters": self.action_type.to_mcp_schema(),
         }
 
-
-ToolType = Annotated[Tool[ActionT, ObservationT], DiscriminatedUnionType[Tool]]
-=======
     @classmethod
     def resolve_kind(cls, kind: str) -> Type:
         for subclass in get_known_concrete_subclasses(cls):
@@ -312,5 +303,4 @@
         },
     )
     _action_types_with_risk[action_type] = action_type_with_risk
-    return action_type_with_risk
->>>>>>> 9e8adce4
+    return action_type_with_risk