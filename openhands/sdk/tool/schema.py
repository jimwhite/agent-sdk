<<<<<<< HEAD
"""Tool schema definitions."""

=======
from collections.abc import Sequence
>>>>>>> c6f6b464
from typing import Annotated, Any, TypeVar

from pydantic import BaseModel, ConfigDict, Field, create_model
from rich.text import Text

from openhands.sdk.llm import ImageContent, TextContent
from openhands.sdk.llm.message import content_to_str
from openhands.sdk.tool.security_prompt import (
    SECURITY_RISK_DESC,
    SECURITY_RISK_LITERAL,
)
from openhands.sdk.utils.discriminated_union import (
    DiscriminatedUnionMixin,
    DiscriminatedUnionType,
)


S = TypeVar("S", bound="Schema")


def py_type(spec: dict[str, Any]) -> Any:
    """Map JSON schema types to Python types."""
    t = spec.get("type")
    if t == "array":
        items = spec.get("items", {})
        inner = py_type(items) if isinstance(items, dict) else Any
        return list[inner]  # type: ignore[index]
    if t == "object":
        return dict[str, Any]
    _map = {
        "string": str,
        "integer": int,
        "number": float,
        "boolean": bool,
    }
    if t in _map:
        return _map[t]
    return Any


def _process_schema_node(node, defs):
    """Recursively process a schema node to simplify and resolve $ref.

    https://www.reddit.com/r/mcp/comments/1kjo9gt/toolinputschema_conversion_from_pydanticmodel/
    https://gist.github.com/leandromoreira/3de4819e4e4df9422d87f1d3e7465c16
    """
    # Handle $ref references
    if "$ref" in node:
        ref_path = node["$ref"]
        if ref_path.startswith("#/$defs/"):
            ref_name = ref_path.split("/")[-1]
            if ref_name in defs:
                # Process the referenced definition
                return _process_schema_node(defs[ref_name], defs)

    # Start with a new schema object
    result = {}

    # Copy the basic properties
    if "type" in node:
        result["type"] = node["type"]

    # Handle anyOf (often used for optional fields with None)
    if "anyOf" in node:
        non_null_types = [t for t in node["anyOf"] if t.get("type") != "null"]
        if non_null_types:
            # Process the first non-null type
            processed = _process_schema_node(non_null_types[0], defs)
            result.update(processed)

    # Handle description
    if "description" in node:
        result["description"] = node["description"]

    # Handle object properties recursively
    if node.get("type") == "object" and "properties" in node:
        result["type"] = "object"
        result["properties"] = {}

        # Process each property
        for prop_name, prop_schema in node["properties"].items():
            result["properties"][prop_name] = _process_schema_node(prop_schema, defs)

        # Add required fields if present
        if "required" in node:
            result["required"] = node["required"]

    # Handle arrays
    if node.get("type") == "array" and "items" in node:
        result["type"] = "array"
        result["items"] = _process_schema_node(node["items"], defs)

    # Handle enum
    if "enum" in node:
        result["enum"] = node["enum"]

    return result


class Schema(BaseModel):
    """Base schema for input action / output observation."""

    model_config = ConfigDict(extra="forbid")

    @classmethod
    def to_mcp_schema(cls) -> dict[str, Any]:
        """Convert to JSON schema format compatible with MCP."""
        full_schema = cls.model_json_schema()
        # This will get rid of all "anyOf" in the schema,
        # so it is fully compatible with MCP tool schema
        return _process_schema_node(full_schema, full_schema.get("$defs", {}))

    @classmethod
    def from_mcp_schema(
        cls: type[S], model_name: str, schema: dict[str, Any]
    ) -> type["S"]:
        """Create a Schema subclass from an MCP/JSON Schema object.

        For non-required fields, we annotate as `T | None`
        so explicit nulls are allowed.
        """
        assert isinstance(schema, dict), "Schema must be a dict"
        assert schema.get("type") == "object", "Only object schemas are supported"

        props: dict[str, Any] = schema.get("properties", {}) or {}
        required = set(schema.get("required", []) or [])

        fields: dict[str, tuple] = {}
        for fname, spec in props.items():
            spec = spec if isinstance(spec, dict) else {}
            tp = py_type(spec)

            # Add description if present
            desc: str | None = spec.get("description")

            # Required → bare type, ellipsis sentinel
            # Optional → make nullable via `| None`, default None
            if fname in required:
                anno = tp
                default = ...
            else:
                anno = tp | None  # allow explicit null in addition to omission
                default = None

            fields[fname] = (
                anno,
                Field(default=default, description=desc)
                if desc
                else Field(default=default),
            )

        return create_model(model_name, __base__=cls, **fields)  # type: ignore[return-value]


class ActionBase(Schema, DiscriminatedUnionMixin):
    """Base schema for input action."""

    # NOTE: We make it optional since some weaker
    # LLMs may not be able to fill it out correctly.
    # https://github.com/All-Hands-AI/OpenHands/issues/10797
    security_risk: SECURITY_RISK_LITERAL = Field(
        default="UNKNOWN", description=SECURITY_RISK_DESC
    )

    @property
    def visualize(self) -> Text:
        """Return Rich Text representation of this action.

        This method can be overridden by subclasses to customize visualization.
        The base implementation displays all action fields systematically.
        """
        content = Text()

        # Display action name
        action_name = self.__class__.__name__
        content.append("Action: ", style="bold")
        content.append(action_name)
        content.append("\n\n")

        # Display all action fields systematically
        content.append("Arguments:", style="bold")
        action_fields = self.model_dump()
        for field_name, field_value in action_fields.items():
            if field_value is None:
                continue  # skip None fields
            content.append(f"\n  {field_name}: ", style="bold")
            if isinstance(field_value, str):
                # Handle multiline strings with proper indentation
                if "\n" in field_value:
                    content.append("\n")
                    for line in field_value.split("\n"):
                        content.append(f"    {line}\n")
                else:
                    content.append(f'"{field_value}"')
            elif isinstance(field_value, (list, dict)):
                content.append(str(field_value))
            else:
                content.append(str(field_value))

        return content

    @classmethod
    def to_mcp_schema(cls) -> dict[str, Any]:
        """Convert to JSON schema format compatible with MCP."""
        schema = super().to_mcp_schema()

        # We need to move the fields from ActionBase to the END of the properties
        # We use these properties to generate the llm schema for tool calling
        # and we want the ActionBase fields to be at the end
        # e.g. LLM should already outputs the argument for tools
        # BEFORE it predicts security_risk
        assert "properties" in schema, "Schema must have properties"
        for field_name in ActionBase.model_fields.keys():
            if field_name in schema["properties"]:
                v = schema["properties"].pop(field_name)
                schema["properties"][field_name] = v
        return schema


class MCPActionBase(ActionBase):
    """Base schema for MCP input action."""

    model_config = ConfigDict(extra="allow")

    # Collect all fields from ActionBase and its parents
    _parent_fields: frozenset[str] = frozenset(
        fname
        for base in ActionBase.__mro__
        if issubclass(base, BaseModel)
        for fname in {
            **base.model_fields,
            **base.model_computed_fields,
        }.keys()
    )

    def to_mcp_arguments(self) -> dict:
        """Dump model excluding parent ActionBase fields.

        This is used to convert this action to MCP tool call arguments.
        The parent fields (e.g., safety_risk, kind) are not part of the MCP tool schema
        but are only used for our internal processing.
        """
        data = self.model_dump(exclude_none=True)
        for f in self._parent_fields:
            data.pop(f, None)
        return data


Action = Annotated[ActionBase, DiscriminatedUnionType[ActionBase]]
"""Type annotation for values that can be any implementation of ActionBase.

In most situations, this is equivalent to ActionBase. However, when used in Pydantic
BaseModels as a field annotation, it enables polymorphic deserialization by delaying the
discriminator resolution until runtime.
"""


class ObservationBase(Schema, DiscriminatedUnionMixin):
    """Base schema for output observation."""

    model_config = ConfigDict(extra="allow")

    @property
    def agent_observation(self) -> Sequence[TextContent | ImageContent]:
        """Get the observation string to show to the agent."""
        raise NotImplementedError("Subclasses must implement agent_observation")

    @property
    def visualize(self) -> Text:
        """Return Rich Text representation of this action.

        This method can be overridden by subclasses to customize visualization.
        The base implementation displays all action fields systematically.
        """
        content = Text()
        text_parts = content_to_str(self.agent_observation)
        if text_parts:
            full_content = "".join(text_parts)
            content.append(full_content)
        else:
            content.append("[no text content]", style="dim")
        return content


Observation = Annotated[ObservationBase, DiscriminatedUnionType[ObservationBase]]
"""Type annotation for values that can be any implementation of ObservationBase.

In most situations, this is equivalent to ObservationBase. However, when used in
Pydantic BaseModels as a field annotation, it enables polymorphic deserialization by
delaying the discriminator resolution until runtime.
"""<|MERGE_RESOLUTION|>--- conflicted
+++ resolved
@@ -1,9 +1,6 @@
-<<<<<<< HEAD
 """Tool schema definitions."""
 
-=======
 from collections.abc import Sequence
->>>>>>> c6f6b464
 from typing import Annotated, Any, TypeVar
 
 from pydantic import BaseModel, ConfigDict, Field, create_model
