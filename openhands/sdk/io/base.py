--- conflicted
+++ resolved
@@ -1,18 +1,11 @@
-<<<<<<< HEAD
 """Base file storage interface."""
 
-from abc import abstractmethod
-
-
-class FileStore:
-    """Abstract base class for file storage operations."""
-
-=======
 from abc import ABC, abstractmethod
 
 
 class FileStore(ABC):
->>>>>>> e70ec592
+    """Abstract base class for file storage operations."""
+
     @abstractmethod
     def write(self, path: str, contents: str | bytes) -> None:
         """Write contents to a file at the specified path.
