--- conflicted
+++ resolved
@@ -10,16 +10,8 @@
     LLMConvertibleEvent,
 )
 from openhands.sdk.event.base import EventBase, EventID
-<<<<<<< HEAD
-from openhands.sdk.event.llm_convertible import (
-    ToolCallEventType,
-    ToolCallID,
-    ToolObservationEventType,
-)
-=======
 from openhands.sdk.event.llm_convertible import ActionEvent, ObservationBaseEvent
 from openhands.sdk.event.types import ToolCallID
->>>>>>> 405a9b38
 from openhands.sdk.utils.protocol import ListLike
 
 
@@ -99,7 +91,7 @@
     ) -> list[LLMConvertibleEvent]:
         """Filter out unmatched tool call events.
 
-        Removes ToolCallEventTypes and ObservationEvents that have tool_call_ids
+        Removes ActionEvents and ObservationEvents that have tool_call_ids
         but don't have matching pairs.
         """
         action_tool_call_ids = View._get_action_tool_call_ids(events)
@@ -115,10 +107,10 @@
 
     @staticmethod
     def _get_action_tool_call_ids(events: list[LLMConvertibleEvent]) -> set[ToolCallID]:
-        """Extract tool_call_ids from ToolCallEventTypes."""
+        """Extract tool_call_ids from ActionEvents."""
         tool_call_ids = set()
         for event in events:
-            if isinstance(event, ToolCallEventType) and event.tool_call_id is not None:
+            if isinstance(event, ActionEvent) and event.tool_call_id is not None:
                 tool_call_ids.add(event.tool_call_id)
         return tool_call_ids
 
@@ -130,11 +122,7 @@
         tool_call_ids = set()
         for event in events:
             if (
-<<<<<<< HEAD
-                isinstance(event, ToolObservationEventType)
-=======
                 isinstance(event, ObservationBaseEvent)
->>>>>>> 405a9b38
                 and event.tool_call_id is not None
             ):
                 tool_call_ids.add(event.tool_call_id)
@@ -147,13 +135,9 @@
         observation_tool_call_ids: set[ToolCallID],
     ) -> bool:
         """Determine if an event should be kept based on tool call matching."""
-<<<<<<< HEAD
-        if isinstance(event, ToolObservationEventType):
-=======
         if isinstance(event, ObservationBaseEvent):
->>>>>>> 405a9b38
             return event.tool_call_id in action_tool_call_ids
-        elif isinstance(event, ToolCallEventType):
+        elif isinstance(event, ActionEvent):
             return event.tool_call_id in observation_tool_call_ids
         else:
             return True
