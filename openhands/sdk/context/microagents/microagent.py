--- conflicted
+++ resolved
@@ -231,12 +231,8 @@
 
     @model_validator(mode="after")
     def _enforce_repo_type(self):
-<<<<<<< HEAD
         """Enforce that this is a repo knowledge type microagent."""
-        if self.type != MicroagentType.REPO_KNOWLEDGE:
-=======
         if self.type != "repo":
->>>>>>> e70ec592
             raise MicroagentValidationError(
                 f"RepoMicroagent initialized with incorrect type: {self.type}"
             )
