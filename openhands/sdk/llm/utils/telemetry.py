--- conflicted
+++ resolved
@@ -231,22 +231,10 @@
                 ),
             )
             data = self._req_ctx.copy()
-<<<<<<< HEAD
-
-            # Suppress Pydantic serialization warnings from LiteLLM's ModelResponse
-            # These warnings occur due to internal type mismatches in LiteLLM
-            with warnings.catch_warnings():
-                warnings.filterwarnings(
-                    "ignore", message="Pydantic serializer warnings"
-                )
-                data["response"] = resp.model_dump()
-
-=======
             data["response"] = (
                 resp  # ModelResponse | ResponsesAPIResponse;
                 # serialized via _safe_json
             )
->>>>>>> f1bf8d24
             data["cost"] = float(cost or 0.0)
             data["timestamp"] = time.time()
             data["latency_sec"] = self._last_latency
