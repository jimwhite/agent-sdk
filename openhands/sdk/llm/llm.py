"""LLM interface and implementation using LiteLLM."""

import copy
import json
import os
import time
import warnings
from contextlib import contextmanager
from typing import Any, Callable, Literal, cast, get_args, get_origin

import httpx
from pydantic import (
    BaseModel,
    ConfigDict,
    Field,
    PrivateAttr,
    SecretStr,
    field_validator,
    model_validator,
)


with warnings.catch_warnings():
    warnings.simplefilter("ignore")
    import litellm

from litellm import ChatCompletionToolParam, completion as litellm_completion
from litellm.exceptions import (
    APIConnectionError,
    InternalServerError,
    RateLimitError,
    ServiceUnavailableError,
    Timeout as LiteLLMTimeout,
)
from litellm.types.utils import ModelResponse
from litellm.utils import (
    create_pretrained_tokenizer,
    get_model_info,
    supports_vision,
    token_counter,
)

# OpenHands utilities
from openhands.sdk.llm.exceptions import LLMNoResponseError
from openhands.sdk.llm.message import Message
from openhands.sdk.llm.mixins.non_native_fc import NonNativeToolCallingMixin
from openhands.sdk.llm.utils.metrics import Metrics
from openhands.sdk.llm.utils.model_features import get_features
from openhands.sdk.llm.utils.telemetry import Telemetry
from openhands.sdk.logger import ENV_LOG_DIR, get_logger


logger = get_logger(__name__)

__all__ = ["LLM"]

# Exceptions we retry on
LLM_RETRY_EXCEPTIONS: tuple[type[Exception], ...] = (
    APIConnectionError,
    RateLimitError,
    ServiceUnavailableError,
    LiteLLMTimeout,
    InternalServerError,
    LLMNoResponseError,
)


class RetryMixin:
    """Minimal retry mixin kept from your original design."""

    def retry_decorator(
        self,
        *,
        num_retries: int,
        retry_exceptions: tuple[type[Exception], ...],
        retry_min_wait: int,
        retry_max_wait: int,
        retry_multiplier: float,
        retry_listener: Callable[[int, int], None] | None = None,
    ):
        """Create a retry decorator with exponential backoff."""

        def decorator(fn: Callable[[], Any]):
            """Decorator function for retry logic."""

            def wrapped():
                """Wrapped function with retry logic."""
                import random

                attempt = 0
                wait = retry_min_wait
                last_exc = None
                while attempt < num_retries:
                    try:
                        return fn()
                    except retry_exceptions as e:
                        last_exc = e
                        if attempt == num_retries - 1:
                            break
                        # jittered exponential backoff
                        sleep_for = min(
                            retry_max_wait, int(wait + random.uniform(0, 1))
                        )
                        if retry_listener:
                            retry_listener(attempt + 1, num_retries)
                        time.sleep(sleep_for)
                        wait = max(retry_min_wait, int(wait * retry_multiplier))
                        attempt += 1
                assert last_exc is not None
                raise last_exc

            return wrapped

        return decorator


class LLM(BaseModel, RetryMixin, NonNativeToolCallingMixin):
    """Refactored LLM: simple `completion()`, centralized Telemetry, tiny helpers."""

    # =========================================================================
    # Config fields
    # =========================================================================
    model: str = Field(default="claude-sonnet-4-20250514", description="Model name.")
    api_key: SecretStr | None = Field(default=None, description="API key.")
    base_url: str | None = Field(default=None, description="Custom base URL.")
    api_version: str | None = Field(
        default=None, description="API version (e.g., Azure)."
    )

    aws_access_key_id: SecretStr | None = Field(default=None)
    aws_secret_access_key: SecretStr | None = Field(default=None)
    aws_region_name: str | None = Field(default=None)

    openrouter_site_url: str = Field(default="https://docs.all-hands.dev/")
    openrouter_app_name: str = Field(default="OpenHands")

    num_retries: int = Field(default=5)
    retry_multiplier: float = Field(default=8)
    retry_min_wait: int = Field(default=8)
    retry_max_wait: int = Field(default=64)

    timeout: int | None = Field(default=None, description="HTTP timeout (s).")

    max_message_chars: int = Field(
        default=30_000,
        description="Approx max chars in each event/content sent to the LLM.",
    )

    temperature: float | None = Field(default=0.0)
    top_p: float | None = Field(default=1.0)
    top_k: float | None = Field(default=None)

    custom_llm_provider: str | None = Field(default=None)
    max_input_tokens: int | None = Field(
        default=None,
        description="The maximum number of input tokens. "
        "Note that this is currently unused, and the value at runtime is actually"
        " the total tokens in OpenAI (e.g. 128,000 tokens for GPT-4).",
    )
    max_output_tokens: int | None = Field(
        default=None,
        description="The maximum number of output tokens. This is sent to the LLM.",
    )
    input_cost_per_token: float | None = Field(
        default=None,
        description="The cost per input token. This will available in logs for user.",
    )
    output_cost_per_token: float | None = Field(
        default=None,
        description="The cost per output token. This will available in logs for user.",
    )
    ollama_base_url: str | None = Field(default=None)

    drop_params: bool = Field(default=True)
    modify_params: bool = Field(
        default=True,
        description="Modify params allows litellm to do transformations like adding"
        " a default message, when a message is empty.",
    )
    disable_vision: bool | None = Field(
        default=None,
        description="If model is vision capable, this option allows to disable image "
        "processing (useful for cost reduction).",
    )
    disable_stop_word: bool | None = Field(
        default=False, description="Disable using of stop word."
    )
    caching_prompt: bool = Field(default=True, description="Enable caching of prompts.")
    log_completions: bool = Field(
        default=False, description="Enable logging of completions."
    )
    log_completions_folder: str = Field(
        default=os.path.join(ENV_LOG_DIR, "completions"),
        description="The folder to log LLM completions to. "
        "Required if log_completions is True.",
    )
    custom_tokenizer: str | None = Field(
        default=None, description="A custom tokenizer to use for token counting."
    )
    native_tool_calling: bool | None = Field(
        default=None,
        description="Whether to use native tool calling "
        "if supported by the model. Can be True, False, or not set.",
    )
    reasoning_effort: Literal["low", "medium", "high", "none"] | None = Field(
        default=None,
        description="The effort to put into reasoning. "
        "This is a string that can be one of 'low', 'medium', 'high', or 'none'. "
        "Can apply to all reasoning models.",
    )
    seed: int | None = Field(
        default=None, description="The seed to use for random number generation."
    )
    safety_settings: list[dict[str, str]] | None = Field(
        default=None,
        description=(
            "Safety settings for models that support them (like Mistral AI and Gemini)"
        ),
    )

    # =========================================================================
    # Internal fields (excluded from dumps)
    # =========================================================================
    service_id: str = Field(default="default", exclude=True)
    metrics: Metrics | None = Field(default=None, exclude=True)
    retry_listener: Callable[[int, int], None] | None = Field(
        default=None, exclude=True
    )

    # Runtime-only private attrs
    _model_info: Any = PrivateAttr(default=None)
    _tokenizer: Any = PrivateAttr(default=None)
    _function_calling_active: bool = PrivateAttr(default=False)
    _telemetry: Telemetry | None = PrivateAttr(default=None)

    model_config = ConfigDict(extra="forbid", arbitrary_types_allowed=True)

    # =========================================================================
    # Validators
    # =========================================================================
    @field_validator("api_key", mode="before")
    @classmethod
    def _validate_api_key(cls, v):
        """Convert empty API keys to None to allow boto3 to use alternative auth methods."""  # noqa: E501
        if v is None:
            return None

        # Handle both SecretStr and string inputs
        if isinstance(v, SecretStr):
            secret_value = v.get_secret_value()
        else:
            secret_value = str(v)

        # If the API key is empty or whitespace-only, return None
        if not secret_value or not secret_value.strip():
            return None

        return v

    @model_validator(mode="before")
    @classmethod
    def _coerce_inputs(cls, data):
        """Coerce and validate input data before model creation."""
        if not isinstance(data, dict):
            return data
        d = dict(data)

        model_val = d.get("model")
        if not model_val:
            raise ValueError("model must be specified in LLM")

        # default reasoning_effort unless Gemini 2.5
        # (we keep consistent with old behavior)
        if d.get("reasoning_effort") is None and "gemini-2.5-pro" not in model_val:
            d["reasoning_effort"] = "high"

        # Azure default version
        if model_val.startswith("azure") and not d.get("api_version"):
            d["api_version"] = "2024-12-01-preview"

        # Provider rewrite: openhands/* -> litellm_proxy/*
        if model_val.startswith("openhands/"):
            model_name = model_val.removeprefix("openhands/")
            d["model"] = f"litellm_proxy/{model_name}"
            d.setdefault("base_url", "https://llm-proxy.app.all-hands.dev/")

        # HF doesn't support the OpenAI default value for top_p (1)
        if model_val.startswith("huggingface"):
            if d.get("top_p", 1.0) == 1.0:
                d["top_p"] = 0.9

        return d

    @model_validator(mode="after")
    def _set_env_side_effects(self):
        """Set environment variables based on model configuration."""
        if self.openrouter_site_url:
            os.environ["OR_SITE_URL"] = self.openrouter_site_url
        if self.openrouter_app_name:
            os.environ["OR_APP_NAME"] = self.openrouter_app_name
        if self.aws_access_key_id:
            os.environ["AWS_ACCESS_KEY_ID"] = self.aws_access_key_id.get_secret_value()
        if self.aws_secret_access_key:
            os.environ["AWS_SECRET_ACCESS_KEY"] = (
                self.aws_secret_access_key.get_secret_value()
            )
        if self.aws_region_name:
            os.environ["AWS_REGION_NAME"] = self.aws_region_name

        # Metrics + Telemetry wiring
        if self.metrics is None:
            self.metrics = Metrics(model_name=self.model)

        self._telemetry = Telemetry(
            model_name=self.model,
            log_enabled=self.log_completions,
            log_dir=self.log_completions_folder if self.log_completions else None,
            metrics=self.metrics,
        )

        # Tokenizer
        if self.custom_tokenizer:
            self._tokenizer = create_pretrained_tokenizer(self.custom_tokenizer)

        # Capabilities + model info
        self._init_model_info_and_caps()

        logger.debug(
            f"LLM ready: model={self.model} base_url={self.base_url} "
            f"reasoning_effort={self.reasoning_effort}"
        )
        return self

    # =========================================================================
    # Public API
    # =========================================================================
    def completion(
        self,
        messages: list[dict[str, Any]] | list[Message],
        tools: list[ChatCompletionToolParam] | None = None,
        return_metrics: bool = False,
        **kwargs,
    ) -> ModelResponse:
        """Single entry point for LLM completion.

        Normalize → (maybe) mock tools → transport → postprocess.
        """
        # Check if streaming is requested
        if kwargs.get("stream", False):
            raise ValueError("Streaming is not supported")

        # 1) serialize messages
        if messages and isinstance(messages[0], Message):
            messages = self.format_messages_for_llm(cast(list[Message], messages))
        else:
            messages = cast(list[dict[str, Any]], messages)

        # 2) choose function-calling strategy
        use_native_fc = self.is_function_calling_active()
        original_fncall_msgs = copy.deepcopy(messages)
        use_mock_tools = self.should_mock_tool_calls(tools)
        if use_mock_tools:
            logger.debug(
                "LLM.completion: mocking function-calling via prompt "
                f"for model {self.model}"
            )
            messages, kwargs = self.pre_request_prompt_mock(
                messages, tools or [], kwargs
            )

        # 3) normalize provider params
        kwargs["tools"] = tools  # we might remove this field in _normalize_call_kwargs
        has_tools_flag = (
            bool(tools) and use_native_fc
        )  # only keep tools when native FC is active
        call_kwargs = self._normalize_call_kwargs(kwargs, has_tools=has_tools_flag)

        # 4) optional request logging context (kept small)
        assert self._telemetry is not None
        log_ctx = None
        if self._telemetry.log_enabled:
            log_ctx = {
                "messages": messages[:],  # already simple dicts
                "tools": tools,
                "kwargs": {k: v for k, v in call_kwargs.items()},
                "context_window": self.max_input_tokens,
            }
            if tools and not use_native_fc:
                log_ctx["raw_messages"] = original_fncall_msgs
        self._telemetry.on_request(log_ctx=log_ctx)

        # 5) do the call with retries
        @self.retry_decorator(
            num_retries=self.num_retries,
            retry_exceptions=LLM_RETRY_EXCEPTIONS,
            retry_min_wait=self.retry_min_wait,
            retry_max_wait=self.retry_max_wait,
            retry_multiplier=self.retry_multiplier,
            retry_listener=self.retry_listener,
        )
        def _one_attempt() -> ModelResponse:
            assert self._telemetry is not None
            resp = self._transport_call(messages=messages, **call_kwargs)
            raw_resp: ModelResponse | None = None
            if use_mock_tools:
                raw_resp = copy.deepcopy(resp)
                resp = self.post_response_prompt_mock(
                    resp, nonfncall_msgs=messages, tools=tools or []
                )
            # 6) telemetry
            self._telemetry.on_response(resp, raw_resp=raw_resp)

            # Ensure at least one choice
            if not resp.get("choices") or len(resp["choices"]) < 1:
                raise LLMNoResponseError(
                    "Response choices is less than 1. Response: " + str(resp)
                )

            return resp

        try:
            resp = _one_attempt()
            return resp
        except Exception as e:
            self._telemetry.on_error(e)
            raise

    # =========================================================================
    # Transport + helpers
    # =========================================================================
    def _transport_call(
        self, *, messages: list[dict[str, Any]], **kwargs
    ) -> ModelResponse:
        """Make a transport call to the LLM API."""
        # litellm.modify_params is GLOBAL; guard it for thread-safety
        with self._litellm_modify_params_ctx(self.modify_params):
            with warnings.catch_warnings():
                warnings.filterwarnings(
                    "ignore", category=DeprecationWarning, module="httpx.*"
                )
                warnings.filterwarnings(
                    "ignore",
                    message=r".*content=.*upload.*",
                    category=DeprecationWarning,
                )
                # Some providers need renames handled in _normalize_call_kwargs.
                ret = litellm_completion(
                    model=self.model,
                    api_key=self.api_key.get_secret_value() if self.api_key else None,
                    base_url=self.base_url,
                    api_version=self.api_version,
                    timeout=self.timeout,
                    drop_params=self.drop_params,
                    seed=self.seed,
                    messages=messages,
                    **kwargs,
                )
                assert isinstance(ret, ModelResponse), (
                    f"Expected ModelResponse, got {type(ret)}"
                )
                return ret

    @contextmanager
    def _litellm_modify_params_ctx(self, flag: bool):
        """Context manager for thread-safe litellm modify_params."""
        old = getattr(litellm, "modify_params", None)
        try:
            litellm.modify_params = flag
            yield
        finally:
            litellm.modify_params = old

    def _normalize_call_kwargs(self, opts: dict, *, has_tools: bool) -> dict:
        """Central place for provider quirks + param harmonization."""
        out = dict(opts)

        # Respect configured sampling params unless reasoning models override
        if self.top_k is not None:
            out.setdefault("top_k", self.top_k)
        if self.top_p is not None:
            out.setdefault("top_p", self.top_p)
        if self.temperature is not None:
            out.setdefault("temperature", self.temperature)

        # Max tokens wiring differences
        if self.max_output_tokens is not None:
            # OpenAI-compatible param is `max_completion_tokens`
            out.setdefault("max_completion_tokens", self.max_output_tokens)

        # Azure -> uses max_tokens instead
        if self.model.startswith("azure"):
            if "max_completion_tokens" in out:
                out["max_tokens"] = out.pop("max_completion_tokens")

        # Reasoning-model quirks
        if get_features(self.model).supports_reasoning_effort:
            # Preferred: use reasoning_effort
            if self.reasoning_effort is not None:
                out["reasoning_effort"] = self.reasoning_effort
            # Anthropic/OpenAI reasoning models ignore temp/top_p
            out.pop("temperature", None)
            out.pop("top_p", None)
            # Gemini 2.5-pro default to low if not set
            # otherwise litellm doesn't send reasoning, even though it happens
            if "gemini-2.5-pro" in self.model:
                if self.reasoning_effort in {None, "none"}:
                    out["reasoning_effort"] = "low"

        # Anthropic Opus 4.1: prefer temperature when
        # both provided; disable extended thinking
        if "claude-opus-4-1" in self.model.lower():
            if "temperature" in out and "top_p" in out:
                out.pop("top_p", None)
            out.setdefault("thinking", {"type": "disabled"})

        # Mistral / Gemini safety
        if self.safety_settings:
            ml = self.model.lower()
            if "mistral" in ml or "gemini" in ml:
                out["safety_settings"] = self.safety_settings

        # Tools: if not using native, strip tool_choice so we don't confuse providers
        if not has_tools:
            out.pop("tools", None)
            out.pop("tool_choice", None)

        # non litellm proxy special-case: keep `extra_body` off unless model requires it
        if "litellm_proxy" not in self.model:
            out.pop("extra_body", None)

        return out

<<<<<<< HEAD
    def _pre_request_prompt_mock(
        self, messages: list[dict], tools: list[ChatCompletionToolParam], kwargs: dict
    ) -> tuple[list[dict], dict]:
        """Convert to non-fncall prompting when native tool-calling is off."""
        add_iclex = not any(s in self.model for s in ("openhands-lm", "devstral"))
        messages = convert_fncall_messages_to_non_fncall_messages(
            messages, tools, add_in_context_learning_example=add_iclex
        )
        if get_features(self.model).supports_stop_words and not self.disable_stop_word:
            kwargs = dict(kwargs)
            kwargs["stop"] = STOP_WORDS

        # Ensure we don't send tool_choice when mocking
        kwargs.pop("tool_choice", None)
        return messages, kwargs

    def _post_response_prompt_mock(
        self,
        resp: ModelResponse,
        nonfncall_msgs: list[dict],
        tools: list[ChatCompletionToolParam],
    ) -> ModelResponse:
        """Post-process response for prompt mocking."""
        if len(resp.choices) < 1:
            raise LLMNoResponseError(
                "Response choices is less than 1 (seen in some providers). Resp: "
                + str(resp)
            )

        def _all_choices(
            items: list[Choices | StreamingChoices],
        ) -> TypeGuard[list[Choices]]:
            return all(isinstance(c, Choices) for c in items)

        if not _all_choices(resp.choices):
            raise AssertionError(
                "Expected non-streaming Choices when post-processing mocked tools"
            )

        # Preserve provider-specific reasoning fields before conversion
        orig_msg = resp.choices[0].message
        non_fn_message: dict = orig_msg.model_dump()
        fn_msgs: list[dict] = convert_non_fncall_messages_to_fncall_messages(
            nonfncall_msgs + [non_fn_message], tools
        )
        last: dict = fn_msgs[-1]

        for name in ("reasoning_content", "provider_specific_fields"):
            val = getattr(orig_msg, name, None)
            if not val:
                continue
            last[name] = val

        resp.choices[0].message = LiteLLMMessage.model_validate(last)
        return resp

=======
>>>>>>> b688b54e
    # =========================================================================
    # Capabilities, formatting, and info
    # =========================================================================
    def _init_model_info_and_caps(self) -> None:
        """Initialize model information and capabilities."""
        # Try to get model info via openrouter or litellm proxy first
        tried = False
        try:
            if self.model.startswith("openrouter"):
                self._model_info = get_model_info(self.model)
                tried = True
        except Exception as e:
            logger.debug(f"get_model_info(openrouter) failed: {e}")

        if not tried and self.model.startswith("litellm_proxy/"):
            # IF we are using LiteLLM proxy, get model info from LiteLLM proxy
            # GET {base_url}/v1/model/info with litellm_model_id as path param
            base_url = self.base_url.strip() if self.base_url else ""
            if not base_url.startswith(("http://", "https://")):
                base_url = "http://" + base_url
            try:
                api_key = self.api_key.get_secret_value() if self.api_key else ""
                response = httpx.get(
                    f"{base_url}/v1/model/info",
                    headers={"Authorization": f"Bearer {api_key}"},
                )
                data = response.json().get("data", [])
                current = next(
                    (
                        info
                        for info in data
                        if info["model_name"]
                        == self.model.removeprefix("litellm_proxy/")
                    ),
                    None,
                )
                if current:
                    self._model_info = current.get("model_info")
                    logger.debug(
                        f"Got model info from litellm proxy: {self._model_info}"
                    )
            except Exception as e:
                logger.info(f"Error fetching model info from proxy: {e}")

        # Fallbacks: try base name variants
        if not self._model_info:
            try:
                self._model_info = get_model_info(self.model.split(":")[0])
            except Exception:
                pass
        if not self._model_info:
            try:
                self._model_info = get_model_info(self.model.split("/")[-1])
            except Exception:
                pass

        # Context window and max_output_tokens
        if (
            self.max_input_tokens is None
            and self._model_info is not None
            and isinstance(self._model_info.get("max_input_tokens"), int)
        ):
            self.max_input_tokens = self._model_info.get("max_input_tokens")

        if self.max_output_tokens is None:
            if any(m in self.model for m in ["claude-3-7-sonnet", "claude-3.7-sonnet"]):
                self.max_output_tokens = (
                    64000  # practical cap (litellm may allow 128k with header)
                )
            elif self._model_info is not None:
                if isinstance(self._model_info.get("max_output_tokens"), int):
                    self.max_output_tokens = self._model_info.get("max_output_tokens")
                elif isinstance(self._model_info.get("max_tokens"), int):
                    self.max_output_tokens = self._model_info.get("max_tokens")

        # Function-calling capabilities
        feats = get_features(self.model)
        logger.info(f"Model features for {self.model}: {feats}")
        self._function_calling_active = (
            self.native_tool_calling
            if self.native_tool_calling is not None
            else feats.supports_function_calling
        )

    def vision_is_active(self) -> bool:
        """Check if vision capabilities are active."""
        with warnings.catch_warnings():
            warnings.simplefilter("ignore")
            return not self.disable_vision and self._supports_vision()

    def _supports_vision(self) -> bool:
        """Acquire from litellm if model is vision capable.

        Returns:
            bool: True if model is vision capable. Return False if model not
                supported by litellm.
        """
        # litellm.supports_vision currently returns False for 'openai/gpt-...' or 'anthropic/claude-...' (with prefixes)  # noqa: E501
        # but model_info will have the correct value for some reason.
        # we can go with it, but we will need to keep an eye if model_info is correct for Vertex or other providers  # noqa: E501
        # remove when litellm is updated to fix https://github.com/BerriAI/litellm/issues/5608  # noqa: E501
        # Check both the full model name and the name after proxy prefix for vision support  # noqa: E501
        return (
            supports_vision(self.model)
            or supports_vision(self.model.split("/")[-1])
            or (
                self._model_info is not None
                and self._model_info.get("supports_vision", False)
            )
            or False  # fallback to False if model_info is None
        )

    def is_caching_prompt_active(self) -> bool:
        """Check if prompt caching is supported and enabled for current model.

        Returns:
            boolean: True if prompt caching is supported and enabled for the given
                model.
        """
        if not self.caching_prompt:
            return False
        # We don't need to look-up model_info, because
        # only Anthropic models need explicit caching breakpoints
        return self.caching_prompt and get_features(self.model).supports_prompt_cache

    def is_function_calling_active(self) -> bool:
        """Returns whether function calling is supported
        and enabled for this LLM instance.
        """
        return bool(self._function_calling_active)

    @property
    def model_info(self) -> dict | None:
        """Returns the model info dictionary."""
        return self._model_info

    # =========================================================================
    # Utilities preserved from previous class
    # =========================================================================
    def _apply_prompt_caching(self, messages: list[Message]) -> None:
        """Applies caching breakpoints to the messages.

        For new Anthropic API, we only need to mark the last user or
          tool message as cacheable.
        """
        if len(messages) > 0 and messages[0].role == "system":
            messages[0].content[-1].cache_prompt = True
        # NOTE: this is only needed for anthropic
        for message in reversed(messages):
            if message.role in ("user", "tool"):
                message.content[
                    -1
                ].cache_prompt = True  # Last item inside the message content
                break

    def format_messages_for_llm(self, messages: list[Message]) -> list[dict]:
        """Formats Message objects for LLM consumption."""

        messages = copy.deepcopy(messages)
        if self.is_caching_prompt_active():
            self._apply_prompt_caching(messages)

        for message in messages:
            message.cache_enabled = self.is_caching_prompt_active()
            message.vision_enabled = self.vision_is_active()
            message.function_calling_enabled = self.is_function_calling_active()
            if "deepseek" in self.model or (
                "kimi-k2-instruct" in self.model and "groq" in self.model
            ):
                message.force_string_serializer = True

        return [message.to_llm_dict() for message in messages]

    def get_token_count(self, messages: list[dict] | list[Message]) -> int:
        """Get token count for messages."""
        if isinstance(messages, list) and messages and isinstance(messages[0], Message):
            logger.info(
                "Message objects now include serialized tool calls in token counting"
            )
            messages = self.format_messages_for_llm(cast(list[Message], messages))
        try:
            return int(
                token_counter(
                    model=self.model,
                    messages=messages,  # type: ignore[arg-type]
                    custom_tokenizer=self._tokenizer,
                )
            )
        except Exception as e:
            logger.error(
                f"Error getting token count for model {self.model}\n{e}"
                + (
                    f"\ncustom_tokenizer: {self.custom_tokenizer}"
                    if self.custom_tokenizer
                    else ""
                ),
                exc_info=True,
            )
            return 0

    # =========================================================================
    # Serialization helpers
    # =========================================================================
    @classmethod
    def deserialize(cls, data: dict[str, Any]) -> "LLM":
        """Deserialize LLM from dictionary."""
        return cls(**data)

    def serialize(self) -> dict[str, Any]:
        """Serialize LLM to dictionary."""
        return self.model_dump()

    @classmethod
    def load_from_json(cls, json_path: str) -> "LLM":
        """Load LLM from JSON file."""
        with open(json_path, "r") as f:
            data = json.load(f)
        return cls.deserialize(data)

    @classmethod
    def load_from_env(cls, prefix: str = "LLM_") -> "LLM":
        """Load LLM from environment variables."""
        TRUTHY = {"true", "1", "yes", "on"}

        def _unwrap_type(t: Any) -> Any:
            """Unwrap optional types."""
            origin = get_origin(t)
            if origin is None:
                return t
            args = [a for a in get_args(t) if a is not type(None)]
            return args[0] if args else t

        def _cast_value(raw: str, t: Any) -> Any:
            """Cast string value to appropriate type."""
            t = _unwrap_type(t)
            if t is SecretStr:
                return SecretStr(raw)
            if t is bool:
                return raw.lower() in TRUTHY
            if t is int:
                try:
                    return int(raw)
                except ValueError:
                    return None
            if t is float:
                try:
                    return float(raw)
                except ValueError:
                    return None
            origin = get_origin(t)
            if (origin in (list, dict, tuple)) or (
                isinstance(t, type) and issubclass(t, BaseModel)
            ):
                try:
                    return json.loads(raw)
                except Exception:
                    pass
            return raw

        data: dict[str, Any] = {}
        fields: dict[str, Any] = {
            name: f.annotation
            for name, f in cls.model_fields.items()
            if not getattr(f, "exclude", False)
        }

        for key, value in os.environ.items():
            if not key.startswith(prefix):
                continue
            field_name = key[len(prefix) :].lower()
            if field_name not in fields:
                continue
            v = _cast_value(value, fields[field_name])
            if v is not None:
                data[field_name] = v
        return cls.deserialize(data)

    @classmethod
    def load_from_toml(cls, toml_path: str) -> "LLM":
        """Load LLM from TOML file."""
        try:
            import tomllib
        except ImportError:
            try:
                import tomli as tomllib  # type: ignore
            except ImportError:
                raise ImportError("tomllib or tomli is required to load TOML files")
        with open(toml_path, "rb") as f:
            data = tomllib.load(f)
        if "llm" in data:
            data = data["llm"]
        return cls.deserialize(data)<|MERGE_RESOLUTION|>--- conflicted
+++ resolved
@@ -530,65 +530,6 @@
 
         return out
 
-<<<<<<< HEAD
-    def _pre_request_prompt_mock(
-        self, messages: list[dict], tools: list[ChatCompletionToolParam], kwargs: dict
-    ) -> tuple[list[dict], dict]:
-        """Convert to non-fncall prompting when native tool-calling is off."""
-        add_iclex = not any(s in self.model for s in ("openhands-lm", "devstral"))
-        messages = convert_fncall_messages_to_non_fncall_messages(
-            messages, tools, add_in_context_learning_example=add_iclex
-        )
-        if get_features(self.model).supports_stop_words and not self.disable_stop_word:
-            kwargs = dict(kwargs)
-            kwargs["stop"] = STOP_WORDS
-
-        # Ensure we don't send tool_choice when mocking
-        kwargs.pop("tool_choice", None)
-        return messages, kwargs
-
-    def _post_response_prompt_mock(
-        self,
-        resp: ModelResponse,
-        nonfncall_msgs: list[dict],
-        tools: list[ChatCompletionToolParam],
-    ) -> ModelResponse:
-        """Post-process response for prompt mocking."""
-        if len(resp.choices) < 1:
-            raise LLMNoResponseError(
-                "Response choices is less than 1 (seen in some providers). Resp: "
-                + str(resp)
-            )
-
-        def _all_choices(
-            items: list[Choices | StreamingChoices],
-        ) -> TypeGuard[list[Choices]]:
-            return all(isinstance(c, Choices) for c in items)
-
-        if not _all_choices(resp.choices):
-            raise AssertionError(
-                "Expected non-streaming Choices when post-processing mocked tools"
-            )
-
-        # Preserve provider-specific reasoning fields before conversion
-        orig_msg = resp.choices[0].message
-        non_fn_message: dict = orig_msg.model_dump()
-        fn_msgs: list[dict] = convert_non_fncall_messages_to_fncall_messages(
-            nonfncall_msgs + [non_fn_message], tools
-        )
-        last: dict = fn_msgs[-1]
-
-        for name in ("reasoning_content", "provider_specific_fields"):
-            val = getattr(orig_msg, name, None)
-            if not val:
-                continue
-            last[name] = val
-
-        resp.choices[0].message = LiteLLMMessage.model_validate(last)
-        return resp
-
-=======
->>>>>>> b688b54e
     # =========================================================================
     # Capabilities, formatting, and info
     # =========================================================================
