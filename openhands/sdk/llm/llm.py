from __future__ import annotations

import copy
import json
import os
import warnings
from collections.abc import Callable, Sequence
from contextlib import contextmanager
<<<<<<< HEAD
from typing import (
    TYPE_CHECKING,
    Annotated,
    Any,
    Callable,
    Literal,
    Sequence,
    Union,
    cast,
    get_args,
    get_origin,
)
=======
from typing import TYPE_CHECKING, Any, Literal, get_args, get_origin
>>>>>>> e812da8c

import httpx
from pydantic import (
    BaseModel,
    ConfigDict,
    Field,
    PrivateAttr,
    SecretStr,
    field_serializer,
    field_validator,
    model_validator,
)
from pydantic.json_schema import SkipJsonSchema


if TYPE_CHECKING:  # type hints only, avoid runtime import cycle
    from openhands.sdk.tool import ToolBase

from openhands.sdk.utils.pydantic_diff import pretty_pydantic_diff


with warnings.catch_warnings():
    warnings.simplefilter("ignore")
    import litellm

from litellm import (
    AllMessageValues,
    ChatCompletionToolParam,
    ResponseInputParam,
    completion as litellm_completion,
    responses as litellm_responses,
)
from litellm.exceptions import (
    APIConnectionError,
    BadRequestError,
    ContextWindowExceededError,
    InternalServerError,
    OpenAIError,
    RateLimitError,
    ServiceUnavailableError,
    Timeout as LiteLLMTimeout,
)
from litellm.types.llms.openai import ResponsesAPIResponse
from litellm.types.utils import ModelResponse
from litellm.utils import (
    create_pretrained_tokenizer,
    get_model_info,
    supports_vision,
    token_counter,
)
from openai.types.responses.tool_param import ToolParam

from openhands.sdk.llm.exceptions import LLMNoResponseError

# OpenHands utilities
from openhands.sdk.llm.llm_response import LLMResponse
from openhands.sdk.llm.message import Message
from openhands.sdk.llm.mixins.non_native_fc import NonNativeToolCallingMixin
from openhands.sdk.llm.utils.metrics import Metrics, MetricsSnapshot
from openhands.sdk.llm.utils.model_features import get_features
from openhands.sdk.llm.utils.responses_converter import (
    messages_to_responses_items,
    responses_to_completion_format,
)
from openhands.sdk.llm.utils.retry_mixin import RetryMixin
from openhands.sdk.llm.utils.telemetry import Telemetry
from openhands.sdk.logger import ENV_LOG_DIR, get_logger


# TYPE_CHECKING ToolBase imported above to avoid import cycles

logger = get_logger(__name__)
CallKind = Literal["chat", "responses"]

__all__ = ["LLM"]


# Exceptions we retry on
LLM_RETRY_EXCEPTIONS: tuple[type[Exception], ...] = (
    APIConnectionError,
    RateLimitError,
    ServiceUnavailableError,
    LiteLLMTimeout,
    InternalServerError,
    LLMNoResponseError,
)

# ---------------------------
# Discriminated union context
# ---------------------------


class _BaseCtxModel(BaseModel):
    model_config = ConfigDict(extra="forbid")
    call_kwargs: dict[str, Any]
    log_ctx: dict[str, Any]


class ChatCtx(_BaseCtxModel):
    kind: Literal["chat"]
    messages: list[AllMessageValues]
    # tools used only in chat path
    tools: list[ChatCompletionToolParam] = Field(default_factory=list)

    # internal to support mocked tool-calls
    nonfn_msgs: list[dict[str, Any]] | None = None
    use_mock_tools: bool = False


class ResponsesCtx(_BaseCtxModel):
    kind: Literal["responses"]
    input: ResponseInputParam | str
    # tools used only in responses path
    tools: list[ToolParam] = Field(default_factory=list)


ReqCtx = Annotated[Union[ChatCtx, ResponsesCtx], Field(discriminator="kind")]


class LLM(BaseModel, RetryMixin, NonNativeToolCallingMixin):
    """Refactored LLM: simple `completion()`, centralized Telemetry, tiny helpers."""

    # =========================================================================
    # Config fields
    # =========================================================================
    model: str = Field(default="claude-sonnet-4-20250514", description="Model name.")
    api_key: SecretStr | None = Field(default=None, description="API key.")
    base_url: str | None = Field(default=None, description="Custom base URL.")
    api_version: str | None = Field(
        default=None, description="API version (e.g., Azure)."
    )

    aws_access_key_id: SecretStr | None = Field(default=None)
    aws_secret_access_key: SecretStr | None = Field(default=None)
    aws_region_name: str | None = Field(default=None)

    openrouter_site_url: str = Field(default="https://docs.all-hands.dev/")
    openrouter_app_name: str = Field(default="OpenHands")

    num_retries: int = Field(default=5, ge=0)
    retry_multiplier: float = Field(default=8.0, ge=0)
    retry_min_wait: int = Field(default=8, ge=0)
    retry_max_wait: int = Field(default=64, ge=0)

    timeout: int | None = Field(default=None, ge=0, description="HTTP timeout (s).")

    max_message_chars: int = Field(
        default=30_000,
        ge=1,
        description="Approx max chars in each event/content sent to the LLM.",
    )

    temperature: float | None = Field(default=0.0, ge=0)
    top_p: float | None = Field(default=1.0, ge=0, le=1)
    top_k: float | None = Field(default=None, ge=0)

    custom_llm_provider: str | None = Field(default=None)
    max_input_tokens: int | None = Field(
        default=None,
        ge=1,
        description="The maximum number of input tokens. "
        "Note that this is currently unused, and the value at runtime is actually"
        " the total tokens in OpenAI (e.g. 128,000 tokens for GPT-4).",
    )
    max_output_tokens: int | None = Field(
        default=None,
        ge=1,
        description="The maximum number of output tokens. This is sent to the LLM.",
    )
    input_cost_per_token: float | None = Field(
        default=None,
        ge=0,
        description="The cost per input token. This will available in logs for user.",
    )
    output_cost_per_token: float | None = Field(
        default=None,
        ge=0,
        description="The cost per output token. This will available in logs for user.",
    )
    ollama_base_url: str | None = Field(default=None)

    drop_params: bool = Field(default=True)
    modify_params: bool = Field(
        default=True,
        description="Modify params allows litellm to do transformations like adding"
        " a default message, when a message is empty.",
    )
    disable_vision: bool | None = Field(
        default=None,
        description="If model is vision capable, this option allows to disable image "
        "processing (useful for cost reduction).",
    )
    disable_stop_word: bool | None = Field(
        default=False, description="Disable using of stop word."
    )
    caching_prompt: bool = Field(default=True, description="Enable caching of prompts.")
    log_completions: bool = Field(
        default=False, description="Enable logging of completions."
    )
    log_completions_folder: str = Field(
        default=os.path.join(ENV_LOG_DIR, "completions"),
        description="The folder to log LLM completions to. "
        "Required if log_completions is True.",
    )
    custom_tokenizer: str | None = Field(
        default=None, description="A custom tokenizer to use for token counting."
    )
    native_tool_calling: bool | None = Field(
        default=None,
        description="Whether to use native tool calling "
        "if supported by the model. Can be True, False, or not set.",
    )
    reasoning_effort: Literal["low", "medium", "high", "none"] | None = Field(
        default=None,
        description="The effort to put into reasoning. "
        "This is a string that can be one of 'low', 'medium', 'high', or 'none'. "
        "Can apply to all reasoning models.",
    )
    seed: int | None = Field(
        default=None, description="The seed to use for random number generation."
    )
    safety_settings: list[dict[str, str]] | None = Field(
        default=None,
        description=(
            "Safety settings for models that support them (like Mistral AI and Gemini)"
        ),
    )
    service_id: str = Field(
        description="Unique identifier for LLM. Typically used by LLM registry.",
    )

    # =========================================================================
    # Internal fields (excluded from dumps)
    # =========================================================================
    retry_listener: SkipJsonSchema[Callable[[int, int], None] | None] = Field(
        default=None,
        exclude=True,
    )
    _metrics: Metrics | None = PrivateAttr(default=None)
    # ===== Plain class vars (NOT Fields) =====
    # When serializing, these fields (SecretStr) will be dump to "****"
    # When deserializing, these fields will be ignored and we will override
    # them from the LLM instance provided at runtime.
    OVERRIDE_ON_SERIALIZE: tuple[str, ...] = (
        "api_key",
        "aws_access_key_id",
        "aws_secret_access_key",
    )

    # Runtime-only private attrs
    _model_info: Any = PrivateAttr(default=None)
    _tokenizer: Any = PrivateAttr(default=None)
    _function_calling_active: bool = PrivateAttr(default=False)
    _telemetry: Telemetry | None = PrivateAttr(default=None)

    model_config = ConfigDict(extra="forbid", arbitrary_types_allowed=True)

    # =========================================================================
    # Validators
    # =========================================================================
    @field_validator("api_key", mode="before")
    @classmethod
    def _validate_api_key(cls, v):
        """Convert empty API keys to None to allow boto3 to use alternative auth methods."""  # noqa: E501
        if v is None:
            return None

        # Handle both SecretStr and string inputs
        if isinstance(v, SecretStr):
            secret_value = v.get_secret_value()
        else:
            secret_value = str(v)

        # If the API key is empty or whitespace-only, return None
        if not secret_value or not secret_value.strip():
            return None

        return v

    @model_validator(mode="before")
    @classmethod
    def _coerce_inputs(cls, data):
        if not isinstance(data, dict):
            return data
        d = dict(data)

        model_val = d.get("model")
        if not model_val:
            raise ValueError("model must be specified in LLM")

        # default reasoning_effort unless Gemini 2.5
        # (we keep consistent with old behavior)
        if d.get("reasoning_effort") is None and "gemini-2.5-pro" not in model_val:
            d["reasoning_effort"] = "high"

        # Azure default version
        if model_val.startswith("azure") and not d.get("api_version"):
            d["api_version"] = "2024-12-01-preview"

        # Provider rewrite: openhands/* -> litellm_proxy/*
        if model_val.startswith("openhands/"):
            model_name = model_val.removeprefix("openhands/")
            d["model"] = f"litellm_proxy/{model_name}"
            d["base_url"] = "https://llm-proxy.app.all-hands.dev/"

        # HF doesn't support the OpenAI default value for top_p (1)
        if model_val.startswith("huggingface"):
            if d.get("top_p", 1.0) == 1.0:
                d["top_p"] = 0.9

        return d

    @model_validator(mode="after")
    def _set_env_side_effects(self):
        if self.openrouter_site_url:
            os.environ["OR_SITE_URL"] = self.openrouter_site_url
        if self.openrouter_app_name:
            os.environ["OR_APP_NAME"] = self.openrouter_app_name
        if self.aws_access_key_id:
            os.environ["AWS_ACCESS_KEY_ID"] = self.aws_access_key_id.get_secret_value()
        if self.aws_secret_access_key:
            os.environ["AWS_SECRET_ACCESS_KEY"] = (
                self.aws_secret_access_key.get_secret_value()
            )
        if self.aws_region_name:
            os.environ["AWS_REGION_NAME"] = self.aws_region_name

        # Metrics + Telemetry wiring
        if self._metrics is None:
            self._metrics = Metrics(model_name=self.model)

        self._telemetry = Telemetry(
            model_name=self.model,
            log_enabled=self.log_completions,
            log_dir=self.log_completions_folder if self.log_completions else None,
            metrics=self._metrics,
        )

        # Tokenizer
        if self.custom_tokenizer:
            self._tokenizer = create_pretrained_tokenizer(self.custom_tokenizer)

        # Capabilities + model info
        self._init_model_info_and_caps()

        logger.debug(
            f"LLM ready: model={self.model} base_url={self.base_url} "
            f"reasoning_effort={self.reasoning_effort}"
        )
        return self

    # =========================================================================
    # =========================================================================
    # Routing + pre-normalization helpers
    # =========================================================================
    def _select_kind(self, kwargs: dict[str, Any]) -> CallKind:
        """Decide which transport to use for a completion-style request.

        - Prefer Responses API for models that support it unless explicitly forced.
        - Otherwise, use Chat Completions.
        """
        feats = get_features(self.model)
        if (
            feats.supports_responses_api
            and feats.supports_reasoning_effort
            and not kwargs.get("force_chat_completions", False)
        ):
            return "responses"
        return "chat"

    def _pre_normalize(
        self,
        *,
        kind: CallKind,
        messages: list[Message] | None,
        input: str | ResponseInputParam | None,
        tools: Sequence[ToolBase] | None,
        add_security_risk_prediction: bool = False,
    ) -> tuple[
        list[AllMessageValues] | None,
        str | ResponseInputParam | None,
        list[ToolParam] | list[ChatCompletionToolParam] | None,
    ]:
        """Prepare payload for the unified request based on kind.

        Returns (messages, input, tools) normalized for the selected path.
        """
        # Local import to avoid TYPE_CHECKING branch issues
        from openhands.sdk.tool import ToolBase

        if kind == "chat":
            # Messages: ensure list[Message]
            assert messages is not None and (
                isinstance(messages, list)
                and (not messages or isinstance(messages[0], Message))
            ), "chat path expects list[Message]"
            converted_messages = self.format_messages_for_llm(
                cast(list[Message], messages)
            )

            # Tools: Tool -> ChatCompletionToolParam
            tools_cc: list[ChatCompletionToolParam] = []
            if tools:
                tools_cc = [
                    cast(ToolBase, t).to_openai_tool(
                        add_security_risk_prediction=add_security_risk_prediction
                    )
                    for t in tools
                ]  # type: ignore[arg-type]
            return converted_messages, None, tools_cc

        assert kind == "responses"
        # Input/messages handling
        if input is None:
            # If messages is None, we cannot build a request
            if messages is None:
                raise ValueError("Either messages or input must be provided")
            assert isinstance(messages, list)
            if len(messages) == 0:
                raise ValueError("messages cannot be an empty list")
            converted_messages = self.format_messages_for_llm(
                cast(list[Message], messages)
            )
            input = cast(
                ResponseInputParam, messages_to_responses_items(converted_messages)
            )
        elif isinstance(input, str):
            # pass through
            pass
        else:
            # already a typed ResponseInputParam
            pass

        # Tools: normalize to Responses tool definitions
        tools_dicts: list[ToolParam] = []
        if tools:
            for t in tools:
                tools_dicts.append(
                    cast(Any, t).to_responses_tool(
                        add_security_risk_prediction=add_security_risk_prediction
                    )
                )

        return None, input, tools_dicts

    # =========================================================================
    # helpers are defined once above; this is the only definition

    # helpers are defined once above; this is the only definition

    # Routing + pre-normalization helpers

    # Serializers
    # =========================================================================
    @field_serializer(
        "api_key", "aws_access_key_id", "aws_secret_access_key", when_used="always"
    )
    def _serialize_secrets(self, v: SecretStr | None, info):
        """Serialize secret fields, exposing actual values when expose_secrets context is True."""  # noqa: E501
        if v is None:
            return None

        # Check if the 'expose_secrets' flag is in the serialization context
        if info.context and info.context.get("expose_secrets"):
            return v.get_secret_value()

        # Let Pydantic handle the default masking
        return v

    # =========================================================================
    # Public API
    # =========================================================================
    @property
    def metrics(self) -> Metrics:
        assert self._metrics is not None, (
            "Metrics should be initialized after model validation"
        )
        return self._metrics

    def restore_metrics(self, metrics: Metrics) -> None:
        # Only used by ConversationStats to seed metrics
        self._metrics = metrics

    def completion(
        self,
        messages: list[Message],
        tools: Sequence[ToolBase] | None = None,
        return_metrics: bool = False,
        add_security_risk_prediction: bool = False,
        **kwargs,
<<<<<<< HEAD
    ) -> ModelResponse:
        """Get a completion from the LLM.
=======
    ) -> LLMResponse:
        """Single entry point for LLM completion.
>>>>>>> e812da8c

        Serialize messages/tools → (maybe) mock tools
          → normalize → transport → postprocess.
        """
        if kwargs.get("stream", False):
            raise ValueError("Streaming is not supported")

        # Decide route once, then pre-normalize for unified engine
        kind = self._select_kind(kwargs)
        msgs, inp, ttools = self._pre_normalize(
            kind=kind,
            messages=messages,
            input=None,
            tools=tools,
            add_security_risk_prediction=add_security_risk_prediction,
        )
        return self._unified_request(
            kind=kind,
            messages=msgs,
            input=inp,
            tools=ttools,
            **kwargs,
        )

    def responses(
        self,
        messages: list[Message] | str | None = None,
        input: str | ResponseInputParam | None = None,
        tools: Sequence[ToolBase] | None = None,
        add_security_risk_prediction: bool = False,
        **kwargs,
    ) -> ModelResponse:
        if not get_features(self.model).supports_responses_api:
            raise ValueError(
                f"Model {self.model} does not support the Responses API. "
                f"Use completion() method instead."
            )
        if kwargs.get("stream", False):
            raise ValueError("Streaming is not supported in responses() method")

        # Normalize simple string messages to input
        if isinstance(messages, str) and input is None:
            input = messages
            messages = None
        # Guard: require either messages or input
        if messages is None and input is None:
            raise ValueError("Either messages or input must be provided")

        # Use unified pre-normalization for responses
        msgs, inp, tools_dicts = self._pre_normalize(
            kind="responses",
            messages=cast(list[Message] | None, messages),
            input=input,
            tools=tools,
            add_security_risk_prediction=add_security_risk_prediction,
        )

        return self._unified_request(
            kind="responses",
            messages=msgs,
            input=inp,
            tools=cast(
                list[ToolParam] | list[ChatCompletionToolParam] | None, tools_dicts
            ),
            **kwargs,
        )

    # ---------------------------
    # Unified engine
    # ---------------------------

    def _unified_request(
        self,
        *,
        kind: CallKind,
        messages: list[AllMessageValues] | None = None,
        input: str | ResponseInputParam | None = None,
        tools: list[ToolParam] | list[ChatCompletionToolParam] | None = None,
        **kwargs,
    ) -> ModelResponse:
        assert self._telemetry is not None

        kwargs["tools"] = tools  # might be removed in _normalize_kwargs

        # 1) Build validated context (Pydantic will enforce required fields by kind)
        ctx: ReqCtx = self._build_ctx(
            kind=kind,
            messages=messages,
            input=input,
            tools=tools or [],
            opts=kwargs,
        )

        # 2) Telemetry (request)
        self._telemetry.on_request(log_ctx=ctx.log_ctx)

        # 3) Retry wrapper
        @self.retry_decorator(
            num_retries=self.num_retries,
            retry_exceptions=LLM_RETRY_EXCEPTIONS,
            retry_min_wait=self.retry_min_wait,
            retry_max_wait=self.retry_max_wait,
            retry_multiplier=self.retry_multiplier,
            retry_listener=self.retry_listener,
        )
        def _one_attempt(**_tenacity_kwargs: Any) -> ModelResponse:
            # Transport
            resp = self._transport_dispatch(ctx)

            # Post-process + telemetry (response)
            resp = self._postprocess_dispatch(ctx, resp)

            # Response invariant
            if not resp.choices or len(resp.choices) < 1:
                raise LLMNoResponseError(
                    "Response choices is less than 1. Response: " + str(resp)
                )
            return resp

        try:
<<<<<<< HEAD
            return _one_attempt()
=======
            resp = _one_attempt()

            # Convert the first choice to an OpenHands Message
            first_choice = resp["choices"][0]
            message = Message.from_litellm_message(first_choice["message"])

            # Get current metrics snapshot
            metrics_snapshot = MetricsSnapshot(
                model_name=self.metrics.model_name,
                accumulated_cost=self.metrics.accumulated_cost,
                max_budget_per_task=self.metrics.max_budget_per_task,
                accumulated_token_usage=self.metrics.accumulated_token_usage,
            )

            # Create and return LLMResponse
            return LLMResponse(
                message=message, metrics=metrics_snapshot, raw_response=resp
            )
>>>>>>> e812da8c
        except Exception as e:
            self._telemetry.on_error(e)
            raise

    # ---------------------------
    # Build + normalize once
    # ---------------------------

    def _build_ctx(
        self,
        *,
        kind: CallKind,
        messages: list[AllMessageValues] | None,
        input: str | ResponseInputParam | None,
        tools: list[ToolParam] | list[ChatCompletionToolParam] | None,
        opts: dict[str, Any],
    ) -> ReqCtx:
        # Mock tools for non-native function-calling
        nonfn_msgs: list[dict[str, Any]] | None = None
        use_mock_tools = False
        if kind == "chat":
            use_mock_tools = self.should_mock_tool_calls(
                cast(list[ChatCompletionToolParam] | None, tools)
            )
        if kind == "chat" and use_mock_tools:
            logger.debug(
                "LLM.completion: mocking function-calling via prompt "
                f"for model {self.model}"
            )

            # When mocking, we need raw dict messages; convert AllMessageValues to dict
            def _to_raw_dict(x: AllMessageValues | dict[str, Any]) -> dict[str, Any]:
                if isinstance(x, dict):
                    return cast(dict[str, Any], x)
                # x is a Pydantic message model; convert to dict
                return cast(dict[str, Any], cast(Any, x).model_dump())

            raw_msgs: list[dict[str, Any]] = [_to_raw_dict(m) for m in (messages or [])]
            nonfn_msgs, opts = self.pre_request_prompt_mock(
                raw_msgs, cast(list[ChatCompletionToolParam], tools) or [], opts
            )

        has_tools = bool(tools) and (kind == "chat") and not use_mock_tools
        call_kwargs = self._normalize_kwargs(kind, opts, has_tools=has_tools)

        # Build log context (what we write is exactly what we send)
        log_ctx: dict[str, Any] = {
            "kind": kind,
            "kwargs": {k: v for k, v in call_kwargs.items()},
            "context_window": self.max_input_tokens or 0,
        }

        # Build the request context
        if kind == "chat":
            log_ctx["messages"] = (messages or [])[:]
            log_ctx["tools"] = tools if has_tools else None
            if nonfn_msgs is not None:
                log_ctx["raw_messages"] = nonfn_msgs

            return ChatCtx(
                kind="chat",
                messages=messages or [],
                nonfn_msgs=nonfn_msgs,
                use_mock_tools=use_mock_tools,
                call_kwargs=call_kwargs,
                log_ctx=log_ctx,
                tools=cast(list[ChatCompletionToolParam], tools or []),
            )
        else:
            log_ctx["input"] = input if input is not None else []
            return ResponsesCtx(
                kind="responses",
                input=cast(ResponseInputParam | str, input or []),
                call_kwargs=call_kwargs,
                log_ctx=log_ctx,
                tools=cast(list[ToolParam], tools or []),
            )

    def _normalize_kwargs(self, kind: CallKind, opts: dict, *, has_tools: bool) -> dict:
        out = dict(opts)

        # Respect configured sampling params unless reasoning models override
        if self.top_k is not None:
            out.setdefault("top_k", self.top_k)
        if self.top_p is not None:
            out.setdefault("top_p", self.top_p)
        if self.temperature is not None:
            out.setdefault("temperature", self.temperature)

        # Max tokens (chat vs responses)
        if kind == "chat":
            if self.max_output_tokens is not None:
                out.setdefault("max_completion_tokens", self.max_output_tokens)
            if self.model.startswith("azure") and "max_completion_tokens" in out:
                out["max_tokens"] = out.pop("max_completion_tokens")
        else:
            if self.max_output_tokens is not None:
                out.setdefault("max_output_tokens", self.max_output_tokens)

        # Reasoning-model quirks
        if get_features(self.model).supports_reasoning_effort:
            # Only include top-level reasoning_effort for chat.
            # Responses API uses reasoning.effort
            if kind == "chat" and self.reasoning_effort is not None:
                out["reasoning_effort"] = (
                    self.reasoning_effort
                    if self.reasoning_effort not in (None, "none")
                    else "low"
                )
            out.pop("temperature", None)
            out.pop("top_p", None)

        # Anthropic Opus 4.1: prefer temperature when
        # both provided; disable extended thinking
        if "claude-opus-4-1" in self.model.lower():
            if "temperature" in out and "top_p" in out:
                out.pop("top_p", None)
            out.setdefault("thinking", {"type": "disabled"})

        # Responses API specific!
        if kind == "responses":
            effort_val = None
            if get_features(self.model).supports_reasoning_effort:
                if self.reasoning_effort not in (None, "none"):
                    effort_val = self.reasoning_effort
                else:
                    effort_val = "low"
            if effort_val is not None:
                out.setdefault(
                    "reasoning",
                    {"effort": effort_val, "summary": "detailed"},
                )
            out.pop("reasoning_effort", None)
            out.setdefault("store", True)

        # Mistral / Gemini safety
        if self.safety_settings:
            ml = self.model.lower()
            if "mistral" in ml or "gemini" in ml:
                out["safety_settings"] = self.safety_settings

        # Tools in Chat Completions only when native FC is active.
        # Do not drop tools for Responses API; they are supported there.
        if kind == "chat" and not has_tools:
            out.pop("tools", None)
            out.pop("tool_choice", None)

        # Responses API doesn't support stop/tools
        if kind == "responses":
            out.pop("stop", None)

        # Only keep extra_body for litellm_proxy
        if "litellm_proxy" not in self.model:
            out.pop("extra_body", None)

        return out

    # ---------------------------
    # Transport + postprocess
    # ---------------------------

    def _transport_dispatch(self, ctx: ReqCtx) -> ModelResponse:
        with self._litellm_modify_params_ctx(self.modify_params):
            with warnings.catch_warnings():
                warnings.filterwarnings(
                    "ignore", category=DeprecationWarning, module="httpx.*"
                )
                warnings.filterwarnings(
                    "ignore",
                    message=r".*content=.*upload.*",
                    category=DeprecationWarning,
                )
                warnings.filterwarnings(
                    "ignore",
                    message=r"There is no current event loop",
                    category=DeprecationWarning,
                )

                if ctx.kind == "chat":
                    messages_arg = self._coerce_chat_messages_for_litellm(ctx.messages)
                    ret = litellm_completion(
                        model=self.model,
                        api_key=self.api_key.get_secret_value()
                        if self.api_key
                        else None,
                        base_url=self.base_url,
                        api_version=self.api_version,
                        timeout=self.timeout,
                        drop_params=self.drop_params,
                        seed=self.seed,
                        messages=messages_arg,
                        **ctx.call_kwargs,
                    )
                    assert isinstance(ret, ModelResponse)
                    return ret
                else:
                    raw = litellm_responses(
                        model=self.model,
                        api_key=self.api_key.get_secret_value()
                        if self.api_key
                        else None,
                        base_url=self.base_url,
                        api_version=self.api_version,
                        timeout=self.timeout,
                        seed=self.seed,
                        input=ctx.input,
                        drop_params=self.drop_params,
                        custom_llm_provider=(
                            self.model.split("/")[1]
                            if self.model.startswith("litellm_proxy/")
                            else None
                        ),
                        stream=False,  # enforce non-stream for typed converter
                        **ctx.call_kwargs,
                    )
                    return responses_to_completion_format(
                        cast(ResponsesAPIResponse, raw)
                    )

    def _postprocess_dispatch(self, ctx: ReqCtx, resp: ModelResponse) -> ModelResponse:
        assert self._telemetry is not None
        # tool-mocking only applies to chat when we mocked pre-request
        if ctx.kind == "chat" and getattr(ctx, "use_mock_tools", False):  # type: ignore[attr-defined]
            raw_resp = copy.deepcopy(resp)
            resp = self.post_response_prompt_mock(
                resp,
                nonfncall_msgs=getattr(ctx, "nonfn_msgs") or [],  # type: ignore[attr-defined]
                tools=ctx.tools,
            )
            # keep raw vs converted for telemetry parity
            self._telemetry.on_response(resp, raw_resp=raw_resp)
            return resp
        self._telemetry.on_response(resp)
        return resp

    # =========================================================================
    # Helpers
    # =========================================================================

    @contextmanager
    def _litellm_modify_params_ctx(self, flag: bool):
        old = getattr(litellm, "modify_params", None)
        try:
            litellm.modify_params = flag
            yield
        finally:
            litellm.modify_params = old

    # =========================================================================
    # Capabilities, formatting, and info
    # =========================================================================
    def _init_model_info_and_caps(self) -> None:
        # Try to get model info via openrouter or litellm proxy first
        tried = False
        try:
            if self.model.startswith("openrouter"):
                self._model_info = get_model_info(self.model)
                tried = True
        except Exception as e:
            logger.debug(f"get_model_info(openrouter) failed: {e}")

        if not tried and self.model.startswith("litellm_proxy/"):
            # IF we are using LiteLLM proxy, get model info from LiteLLM proxy
            # GET {base_url}/v1/model/info with litellm_model_id as path param
            base_url = self.base_url.strip() if self.base_url else ""
            if not base_url.startswith(("http://", "https://")):
                base_url = "http://" + base_url
            try:
                api_key = self.api_key.get_secret_value() if self.api_key else ""
                response = httpx.get(
                    f"{base_url}/v1/model/info",
                    headers={"Authorization": f"Bearer {api_key}"},
                )
                data = response.json().get("data", [])
                current = next(
                    (
                        info
                        for info in data
                        if info["model_name"]
                        == self.model.removeprefix("litellm_proxy/")
                    ),
                    None,
                )
                if current:
                    self._model_info = current.get("model_info")
                    logger.debug(
                        f"Got model info from litellm proxy: {self._model_info}"
                    )
            except Exception as e:
                logger.debug(f"Error fetching model info from proxy: {e}")

        # Fallbacks: try base name variants
        if not self._model_info:
            try:
                self._model_info = get_model_info(self.model.split(":")[0])
            except Exception:
                pass
        if not self._model_info:
            try:
                self._model_info = get_model_info(self.model.split("/")[-1])
            except Exception:
                pass

        # Context window and max_output_tokens
        if (
            self.max_input_tokens is None
            and self._model_info is not None
            and isinstance(self._model_info.get("max_input_tokens"), int)
        ):
            self.max_input_tokens = self._model_info.get("max_input_tokens")

        if self.max_output_tokens is None:
            if any(
                m in self.model
                for m in ["claude-3-7-sonnet", "claude-3.7-sonnet", "claude-sonnet-4"]
            ):
                self.max_output_tokens = (
                    64000  # practical cap (litellm may allow 128k with header)
                )
            elif self._model_info is not None:
                if isinstance(self._model_info.get("max_output_tokens"), int):
                    self.max_output_tokens = self._model_info.get("max_output_tokens")
                elif isinstance(self._model_info.get("max_tokens"), int):
                    self.max_output_tokens = self._model_info.get("max_tokens")

        # Function-calling capabilities
        feats = get_features(self.model)
        logger.debug(f"Model features for {self.model}: {feats}")
        self._function_calling_active = (
            self.native_tool_calling
            if self.native_tool_calling is not None
            else feats.supports_function_calling
        )

    def is_responses_api_supported(self) -> bool:
        """Returns whether Responses API is supported for this model."""
        return get_features(self.model).supports_responses_api

    def vision_is_active(self) -> bool:
        with warnings.catch_warnings():
            warnings.simplefilter("ignore")
            return not self.disable_vision and self._supports_vision()

    def _supports_vision(self) -> bool:
        """Acquire from litellm if model is vision capable.

        Returns:
            bool: True if model is vision capable. Return False if model not
                supported by litellm.
        """
        # litellm.supports_vision currently returns False for 'openai/gpt-...' or 'anthropic/claude-...' (with prefixes)  # noqa: E501
        # but model_info will have the correct value for some reason.
        # we can go with it, but we will need to keep an eye if model_info is correct for Vertex or other providers  # noqa: E501
        # remove when litellm is updated to fix https://github.com/BerriAI/litellm/issues/5608  # noqa: E501
        # Check both the full model name and the name after proxy prefix for vision support  # noqa: E501
        return (
            supports_vision(self.model)
            or supports_vision(self.model.split("/")[-1])
            or (
                self._model_info is not None
                and self._model_info.get("supports_vision", False)
            )
            or False  # fallback to False if model_info is None
        )

    def is_caching_prompt_active(self) -> bool:
        """Check if prompt caching is supported and enabled for current model.

        Returns:
            boolean: True if prompt caching is supported and enabled for the given
                model.
        """
        if not self.caching_prompt:
            return False
        # We don't need to look-up model_info, because
        # only Anthropic models need explicit caching breakpoints
        return self.caching_prompt and get_features(self.model).supports_prompt_cache

    def is_function_calling_active(self) -> bool:
        """Returns whether function calling is supported
        and enabled for this LLM instance.
        """
        return bool(self._function_calling_active)

    @property
    def model_info(self) -> dict | None:
        """Returns the model info dictionary."""
        return self._model_info

    # =========================================================================
    # Utilities preserved from previous class
    # =========================================================================
    def _apply_prompt_caching(self, messages: list[Message]) -> None:
        """Applies caching breakpoints to the messages.

        For new Anthropic API, we only need to mark the last user or
          tool message as cacheable.
        """
        if len(messages) > 0 and messages[0].role == "system":
            messages[0].content[-1].cache_prompt = True
        # NOTE: this is only needed for anthropic
        for message in reversed(messages):
            if message.role in ("user", "tool"):
                message.content[
                    -1
                ].cache_prompt = True  # Last item inside the message content
                break

    def format_messages_for_llm(
        self, messages: list[Message]
    ) -> list[AllMessageValues]:
        """Formats Message objects for LLM consumption."""

        messages = copy.deepcopy(messages)
        if self.is_caching_prompt_active():
            self._apply_prompt_caching(messages)

        for message in messages:
            message.cache_enabled = self.is_caching_prompt_active()
            message.vision_enabled = self.vision_is_active()
            message.function_calling_enabled = self.is_function_calling_active()
            if "deepseek" in self.model or (
                "kimi-k2-instruct" in self.model and "groq" in self.model
            ):
                message.force_string_serializer = True

        return [message.to_llm_dict() for message in messages]

    def get_token_count(self, messages: list[Message]) -> int:
        logger.debug(
            "Message objects now include serialized tool calls in token counting"
        )
        formatted_messages = self.format_messages_for_llm(messages)
        try:
            return int(
                token_counter(
                    model=self.model,
                    messages=formatted_messages,
                    custom_tokenizer=self._tokenizer,
                )
            )
        except Exception as e:
            logger.error(
                f"Error getting token count for model {self.model}\n{e}"
                + (
                    f"\ncustom_tokenizer: {self.custom_tokenizer}"
                    if self.custom_tokenizer
                    else ""
                ),
                exc_info=True,
            )
            return 0

    # =========================================================================
    # Serialization helpers
    # =========================================================================
    @classmethod
    def load_from_json(cls, json_path: str) -> LLM:
        with open(json_path) as f:
            data = json.load(f)
        return cls(**data)

    @classmethod
    def load_from_env(cls, prefix: str = "LLM_") -> LLM:
        TRUTHY = {"true", "1", "yes", "on"}

        def _unwrap_type(t: Any) -> Any:
            origin = get_origin(t)
            if origin is None:
                return t
            args = [a for a in get_args(t) if a is not type(None)]
            return args[0] if args else t

        def _cast_value(raw: str, t: Any) -> Any:
            t = _unwrap_type(t)
            if t is SecretStr:
                return SecretStr(raw)
            if t is bool:
                return raw.lower() in TRUTHY
            if t is int:
                try:
                    return int(raw)
                except ValueError:
                    return None
            if t is float:
                try:
                    return float(raw)
                except ValueError:
                    return None
            origin = get_origin(t)
            if (origin in (list, dict, tuple)) or (
                isinstance(t, type) and issubclass(t, BaseModel)
            ):
                try:
                    return json.loads(raw)
                except Exception:
                    pass
            return raw

        data: dict[str, Any] = {}
        fields: dict[str, Any] = {
            name: f.annotation
            for name, f in cls.model_fields.items()
            if not getattr(f, "exclude", False)
        }

        for key, value in os.environ.items():
            if not key.startswith(prefix):
                continue
            field_name = key[len(prefix) :].lower()
            if field_name not in fields:
                continue
            v = _cast_value(value, fields[field_name])
            if v is not None:
                data[field_name] = v
        return cls(**data)

    @classmethod
    def load_from_toml(cls, toml_path: str) -> LLM:
        try:
            import tomllib
        except ImportError:
            try:
                import tomli as tomllib  # type: ignore
            except ImportError:
                raise ImportError("tomllib or tomli is required to load TOML files")
        with open(toml_path, "rb") as f:
            data = tomllib.load(f)
        if "llm" in data:
            data = data["llm"]
        return cls(**data)

    def resolve_diff_from_deserialized(self, persisted: LLM) -> LLM:
        """Resolve differences between a deserialized LLM and the current instance.

        This is due to fields like api_key being serialized to "****" in dumps,
        and we want to ensure that when loading from a file, we still use the
        runtime-provided api_key in the self instance.

        Return a new LLM instance equivalent to `persisted` but with
        explicitly whitelisted fields (e.g. api_key) taken from `self`.
        """
        if persisted.__class__ is not self.__class__:
            raise ValueError(
                f"Cannot resolve_diff_from_deserialized between {self.__class__} "
                f"and {persisted.__class__}"
            )

        # Copy allowed fields from runtime llm into the persisted llm
        llm_updates = {}
        persisted_dump = persisted.model_dump(exclude_none=True)
        for field in self.OVERRIDE_ON_SERIALIZE:
            if field in persisted_dump.keys():
                llm_updates[field] = getattr(self, field)
        if llm_updates:
            reconciled = persisted.model_copy(update=llm_updates)
        else:
            reconciled = persisted

        if self.model_dump(exclude_none=True) != reconciled.model_dump(
            exclude_none=True
        ):
            raise ValueError(
                "The LLM provided is different from the one in persisted state.\n"
                f"Diff: {pretty_pydantic_diff(self, reconciled)}"
            )
        return reconciled

    @staticmethod
    def is_context_window_exceeded_exception(exception: Exception) -> bool:
        """Check if the exception indicates a context window exceeded error.

        Context window exceeded errors vary by provider, and LiteLLM does not do a
        consistent job of identifying and wrapping them.
        """
        # A context window exceeded error from litellm is the best signal we have.
        if isinstance(exception, ContextWindowExceededError):
            return True

        # But with certain providers the exception might be a bad request or generic
        # OpenAI error, and we have to use the content of the error to figure out what
        # is wrong.
        if not isinstance(exception, (BadRequestError, OpenAIError)):
            return False

        # Not all BadRequestError or OpenAIError are context window exceeded errors, so
        # we need to check the message content for known patterns.
        error_string = str(exception).lower()

        known_exception_patterns: list[str] = [
            "contextwindowexceedederror",
            "prompt is too long",
            "input length and `max_tokens` exceed context limit",
            "please reduce the length of either one",
            "the request exceeds the available context size",
            "context length exceeded",
        ]

        if any(pattern in error_string for pattern in known_exception_patterns):
            return True

        # A special case for SambaNova, where multiple patterns are needed
        # simultaneously.
        samba_nova_patterns: list[str] = [
            "sambanovaexception",
            "maximum context length",
        ]

        if all(pattern in error_string for pattern in samba_nova_patterns):
            return True

        # If we've made it this far and haven't managed to positively ID it as a context
        # window exceeded error, we'll have to assume it's not and rely on the call-site
        # context to handle it appropriately.
        return False

    # Note: legacy helper removed; replaced by typed version below
    def _coerce_chat_messages_for_litellm(
        self, messages: list[AllMessageValues]
    ) -> list[dict[str, Any]]:
        def to_plain(obj: Any) -> Any:
            if obj is None or isinstance(obj, (str, int, float, bool)):
                return obj
            if isinstance(obj, dict):
                return {k: to_plain(v) for k, v in obj.items()}
            if isinstance(obj, list):
                return [to_plain(x) for x in obj]
            if isinstance(obj, tuple):
                return [to_plain(x) for x in obj]
            # Pydantic BaseModel
            try:
                if isinstance(obj, BaseModel):  # type: ignore[reportUnnecessaryIsInstance]
                    return to_plain(obj.model_dump(mode="json"))
            except Exception:
                pass
            # Objects that implement model_dump(_json)
            for fn in ("model_dump", "model_dump_json"):
                try:
                    meth = getattr(obj, fn)
                    dumped = meth()  # type: ignore[call-arg]
                    if fn == "model_dump_json" and isinstance(dumped, str):
                        return to_plain(json.loads(dumped))
                    return to_plain(dumped)
                except Exception:
                    pass
            # Iterable (e.g., pydantic_core ValidatorIterator)
            try:
                return [to_plain(x) for x in list(obj)]  # type: ignore[arg-type]
            except Exception:
                return str(obj)

        out: list[dict[str, Any]] = []
        for m in messages:
            if isinstance(m, dict):
                d = cast(dict[str, Any], to_plain(m))
            else:
                d_any = to_plain(m)
                if isinstance(d_any, dict):
                    d = cast(dict[str, Any], d_any)
                else:
                    d = {"_message": d_any}

            # Ensure content is a plain list or string
            c = d.get("content")
            if isinstance(c, (str, type(None))):
                pass
            elif isinstance(c, dict):
                d["content"] = [to_plain(c)]
            else:
                seq = to_plain(c)
                if isinstance(seq, list):
                    d["content"] = seq
                else:
                    d["content"] = [seq] if seq is not None else []
            out.append(d)

        return out<|MERGE_RESOLUTION|>--- conflicted
+++ resolved
@@ -6,22 +6,15 @@
 import warnings
 from collections.abc import Callable, Sequence
 from contextlib import contextmanager
-<<<<<<< HEAD
 from typing import (
     TYPE_CHECKING,
     Annotated,
     Any,
-    Callable,
     Literal,
-    Sequence,
-    Union,
     cast,
     get_args,
     get_origin,
 )
-=======
-from typing import TYPE_CHECKING, Any, Literal, get_args, get_origin
->>>>>>> e812da8c
 
 import httpx
 from pydantic import (
@@ -138,7 +131,7 @@
     tools: list[ToolParam] = Field(default_factory=list)
 
 
-ReqCtx = Annotated[Union[ChatCtx, ResponsesCtx], Field(discriminator="kind")]
+ReqCtx = Annotated[ChatCtx | ResponsesCtx, Field(discriminator="kind")]
 
 
 class LLM(BaseModel, RetryMixin, NonNativeToolCallingMixin):
@@ -512,13 +505,8 @@
         return_metrics: bool = False,
         add_security_risk_prediction: bool = False,
         **kwargs,
-<<<<<<< HEAD
-    ) -> ModelResponse:
-        """Get a completion from the LLM.
-=======
     ) -> LLMResponse:
         """Single entry point for LLM completion.
->>>>>>> e812da8c
 
         Serialize messages/tools → (maybe) mock tools
           → normalize → transport → postprocess.
@@ -535,13 +523,27 @@
             tools=tools,
             add_security_risk_prediction=add_security_risk_prediction,
         )
-        return self._unified_request(
+        # Issue one request via the unified engine, which returns a ModelResponse
+        resp = self._unified_request(
             kind=kind,
             messages=msgs,
             input=inp,
             tools=ttools,
             **kwargs,
         )
+
+        # Wrap into LLMResponse to expose OpenHands-native types
+        first_choice = resp["choices"][0]
+        message = Message.from_litellm_message(first_choice["message"])
+
+        metrics_snapshot = MetricsSnapshot(
+            model_name=self.metrics.model_name,
+            accumulated_cost=self.metrics.accumulated_cost,
+            max_budget_per_task=self.metrics.max_budget_per_task,
+            accumulated_token_usage=self.metrics.accumulated_token_usage,
+        )
+
+        return LLMResponse(message=message, metrics=metrics_snapshot, raw_response=resp)
 
     def responses(
         self,
@@ -639,28 +641,8 @@
             return resp
 
         try:
-<<<<<<< HEAD
-            return _one_attempt()
-=======
             resp = _one_attempt()
-
-            # Convert the first choice to an OpenHands Message
-            first_choice = resp["choices"][0]
-            message = Message.from_litellm_message(first_choice["message"])
-
-            # Get current metrics snapshot
-            metrics_snapshot = MetricsSnapshot(
-                model_name=self.metrics.model_name,
-                accumulated_cost=self.metrics.accumulated_cost,
-                max_budget_per_task=self.metrics.max_budget_per_task,
-                accumulated_token_usage=self.metrics.accumulated_token_usage,
-            )
-
-            # Create and return LLMResponse
-            return LLMResponse(
-                message=message, metrics=metrics_snapshot, raw_response=resp
-            )
->>>>>>> e812da8c
+            return resp
         except Exception as e:
             self._telemetry.on_error(e)
             raise
