--- conflicted
+++ resolved
@@ -5,7 +5,6 @@
 import os
 import warnings
 from contextlib import contextmanager
-<<<<<<< HEAD
 from typing import (
     TYPE_CHECKING,
     Annotated,
@@ -18,9 +17,6 @@
     get_args,
     get_origin,
 )
-=======
-from typing import Any, Callable, Literal, get_args, get_origin
->>>>>>> f8e800a9
 
 import httpx
 from pydantic import (
@@ -489,13 +485,8 @@
 
     def completion(
         self,
-<<<<<<< HEAD
-        messages: list[dict[str, Any]] | list[Message],
+        messages: list[Message],
         tools: list[ChatCompletionToolParam] | list["Tool"] | None = None,
-=======
-        messages: list[Message],
-        tools: list[ChatCompletionToolParam] | None = None,
->>>>>>> f8e800a9
         return_metrics: bool = False,
         **kwargs,
     ) -> ModelResponse:
@@ -507,7 +498,6 @@
         if kwargs.get("stream", False):
             raise ValueError("Streaming is not supported")
 
-<<<<<<< HEAD
         # Decide route once, then pre-normalize for unified engine
         kind = self._select_kind(kwargs, tools)
         msgs, inp, ttools = self._pre_normalize(
@@ -533,22 +523,6 @@
             raise ValueError(
                 f"Model {self.model} does not support the Responses API. "
                 f"Use completion() method instead."
-=======
-        # 1) serialize messages
-        formatted_messages = self.format_messages_for_llm(messages)
-
-        # 2) choose function-calling strategy
-        use_native_fc = self.is_function_calling_active()
-        original_fncall_msgs = copy.deepcopy(formatted_messages)
-        use_mock_tools = self.should_mock_tool_calls(tools)
-        if use_mock_tools:
-            logger.debug(
-                "LLM.completion: mocking function-calling via prompt "
-                f"for model {self.model}"
-            )
-            formatted_messages, kwargs = self.pre_request_prompt_mock(
-                formatted_messages, tools or [], kwargs
->>>>>>> f8e800a9
             )
         if kwargs.get("stream", False):
             raise ValueError("Streaming is not supported in responses() method")
@@ -585,7 +559,6 @@
         **kwargs,
     ) -> ModelResponse:
         assert self._telemetry is not None
-<<<<<<< HEAD
 
         kwargs["tools"] = tools  # might be removed in _normalize_kwargs
 
@@ -602,21 +575,6 @@
         self._telemetry.on_request(log_ctx=ctx.log_ctx)
 
         # 3) Retry wrapper
-=======
-        log_ctx = None
-        if self._telemetry.log_enabled:
-            log_ctx = {
-                "messages": formatted_messages[:],  # already simple dicts
-                "tools": tools,
-                "kwargs": {k: v for k, v in call_kwargs.items()},
-                "context_window": self.max_input_tokens,
-            }
-            if tools and not use_native_fc:
-                log_ctx["raw_messages"] = original_fncall_msgs
-        self._telemetry.on_request(log_ctx=log_ctx)
-
-        # 5) do the call with retries
->>>>>>> f8e800a9
         @self.retry_decorator(
             num_retries=self.num_retries,
             retry_exceptions=LLM_RETRY_EXCEPTIONS,
@@ -625,28 +583,12 @@
             retry_multiplier=self.retry_multiplier,
             retry_listener=self.retry_listener,
         )
-<<<<<<< HEAD
         def _one_attempt(**_tenacity_kwargs: Any) -> ModelResponse:
             # Transport
             resp = self._transport_dispatch(ctx)
 
             # Post-process + telemetry (response)
             resp = self._postprocess_dispatch(ctx, resp)
-=======
-        def _one_attempt(**retry_kwargs) -> ModelResponse:
-            assert self._telemetry is not None
-            # Merge retry-modified kwargs (like temperature) with call_kwargs
-            final_kwargs = {**call_kwargs, **retry_kwargs}
-            resp = self._transport_call(messages=formatted_messages, **final_kwargs)
-            raw_resp: ModelResponse | None = None
-            if use_mock_tools:
-                raw_resp = copy.deepcopy(resp)
-                resp = self.post_response_prompt_mock(
-                    resp, nonfncall_msgs=formatted_messages, tools=tools or []
-                )
-            # 6) telemetry
-            self._telemetry.on_response(resp, raw_resp=raw_resp)
->>>>>>> f8e800a9
 
             # Response invariant
             if not resp.choices or len(resp.choices) < 1:
@@ -1059,24 +1001,11 @@
 
         return [message.to_llm_dict() for message in messages]
 
-<<<<<<< HEAD
-    # =========================================================================
-    # Responses input conversion helpers (moved to utils.responses_converter)
-    # =========================================================================
-
-    def get_token_count(self, messages: list[dict] | list[Message]) -> int:
-        if isinstance(messages, list) and messages and isinstance(messages[0], Message):
-            logger.info(
-                "Message objects now include serialized tool calls in token counting"
-            )
-            messages = self.format_messages_for_llm(cast(list[Message], messages))
-=======
     def get_token_count(self, messages: list[Message]) -> int:
         logger.info(
             "Message objects now include serialized tool calls in token counting"
         )
         formatted_messages = self.format_messages_for_llm(messages)
->>>>>>> f8e800a9
         try:
             return int(
                 token_counter(
