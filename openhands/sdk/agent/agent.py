--- conflicted
+++ resolved
@@ -205,7 +205,6 @@
             logger.warning(
                 "LLM returned tool calls but message content is not all "
                 "TextContent - ignoring non-text content"
-<<<<<<< HEAD
             )
         thought = [c for c in message.content if isinstance(c, TextContent)]
         reasoning_content = message.reasoning_content
@@ -302,7 +301,6 @@
         # Validate arguments
         try:
             arguments = json.loads(tool_call.function.arguments)
-
             # Remove security_risk if present (handled separately)
             arguments.pop("security_risk", None)
             # Try to create action to validate arguments
@@ -312,90 +310,6 @@
                 f"Error validating args {tool_call.function.arguments} for tool "
                 f"'{tool.name}': {e}"
             )
-=======
-            )
-
-        thought_content = [c for c in message.content if isinstance(c, TextContent)]
-        action_events: list[ActionEvent] = []
-
-        for i, tool_call in enumerate(message.tool_calls):
-            # Validate tool call
-            validation_error = self._validate_tool_call(tool_call)
-            if validation_error is not None:
-                logger.warning(validation_error.error)
-                on_event(validation_error)
-                continue
-
-            # Create action event for valid tool call
-            action_event = self._convert_tool_call_to_action_event(
-                state,
-                tool_call,
-                llm_response_id=llm_response.id,
-                on_event=on_event,
-                thought=thought_content if i == 0 else [],  # Only first gets thought
-                reasoning_content=message.reasoning_content if i == 0 else None,
-            )
-            if action_event is not None:
-                action_events.append(action_event)
-
-        # Handle confirmation mode - exit early if actions need confirmation
-        if self._requires_user_confirmation(state, action_events):
-            return
-
-        if action_events:
-            self._execute_actions(state, action_events, on_event)
-
-    def _validate_tool_call(
-        self,
-        tool_call: ChatCompletionMessageToolCall,
-    ) -> AgentErrorEvent | None:
-        """Validate a tool call and return an error event if validation fails.
-
-        Returns None if validation passes, AgentErrorEvent if validation fails.
-        """
-        # Check if tool call is of type 'function'
-        if tool_call.type != "function":
-            return AgentErrorEvent(
-                error=(
-                    "LLM returned tool calls but some are not of type 'function' - "
-                    "ignoring those"
-                ),
-                tool_name=tool_call.function.name or "unknown",
-                tool_call_id=tool_call.id,
-            )
-
-        # Check if tool exists
-        tool_name = tool_call.function.name
-        if tool_name is None:
-            return AgentErrorEvent(
-                error="Tool call must have a name",
-                tool_name="unknown",
-                tool_call_id=tool_call.id,
-            )
-
-        tool = self.tools_map.get(tool_name, None)
-        if tool is None:
-            available = list(self.tools_map.keys())
-            err = f"Tool '{tool_name}' not found. Available: {available}"
-            return AgentErrorEvent(
-                error=err,
-                tool_name=tool_name,
-                tool_call_id=tool_call.id,
-            )
-
-        # Validate arguments
-        try:
-            arguments = json.loads(tool_call.function.arguments)
-            # Remove security_risk if present (handled separately)
-            arguments.pop("security_risk", None)
-            # Try to create action to validate arguments
-            tool.action_from_arguments(arguments)
-        except (json.JSONDecodeError, ValidationError) as e:
-            err = (
-                f"Error validating args {tool_call.function.arguments} for tool "
-                f"'{tool.name}': {e}"
-            )
->>>>>>> c9c741d8
             return AgentErrorEvent(
                 error=err,
                 tool_name=tool_name,
@@ -444,7 +358,6 @@
 
         return False
 
-<<<<<<< HEAD
     def _execute_action_events(
         self,
         state: ConversationState,
@@ -453,65 +366,6 @@
     ):
         for action_event in action_events:
             self._execute_action_event(state, action_event, on_event=on_event)
-=======
-    def _convert_tool_call_to_action_event(
-        self,
-        state: ConversationState,  # noqa: ARG002
-        tool_call: ChatCompletionMessageToolCall,
-        llm_response_id: str,
-        on_event: ConversationCallbackType,
-        thought: list[TextContent] = [],
-        reasoning_content: str | None = None,
-    ) -> ActionEvent | None:
-        """Converts a validated tool call into an ActionEvent.
-
-        NOTE: Tool call should already be validated by _validate_tool_call.
-        No validation is performed here - this method assumes the tool call is valid.
-        """
-        # These assertions should never fail since validation happened earlier
-        assert tool_call.type == "function"  # noqa: S101
-        tool_name = tool_call.function.name
-        assert tool_name is not None, "Tool call must have a name"  # noqa: S101
-        tool = self.tools_map.get(tool_name, None)
-        assert tool is not None, "Tool should exist (validated earlier)"  # noqa: S101
-
-        # Parse arguments and handle security risk
-        security_risk: risk.SecurityRisk = risk.SecurityRisk.UNKNOWN
-        arguments = json.loads(
-            tool_call.function.arguments
-        )  # Should be valid JSON (validated earlier)
-
-        # if the tool has a security_risk field (when security analyzer = LLM),
-        # pop it out as it's not part of the tool's action schema
-        if (_predicted_risk := arguments.pop("security_risk", None)) is not None:
-            if not isinstance(self.security_analyzer, LLMSecurityAnalyzer):
-                raise RuntimeError(
-                    "LLM provided a security_risk but no security analyzer is "
-                    "configured - THIS SHOULD NOT HAPPEN!"
-                )
-            try:
-                security_risk = risk.SecurityRisk(_predicted_risk)
-            except ValueError:
-                logger.warning(
-                    f"Invalid security_risk value from LLM: {_predicted_risk}"
-                )
-
-        # Create action from validated arguments (should not fail - validated earlier)
-        action: ActionBase = tool.action_from_arguments(arguments)
-
-        action_event = ActionEvent(
-            action=action,
-            thought=thought,
-            reasoning_content=reasoning_content,
-            tool_name=tool.name,
-            tool_call_id=tool_call.id,
-            tool_call=tool_call,
-            llm_response_id=llm_response_id,
-            security_risk=security_risk,
-        )
-        on_event(action_event)
-        return action_event
->>>>>>> c9c741d8
 
     def _execute_action_event(
         self,
