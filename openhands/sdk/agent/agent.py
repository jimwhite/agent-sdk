--- conflicted
+++ resolved
@@ -399,17 +399,14 @@
                 "as it was checked earlier."
             )
 
-<<<<<<< HEAD
         # Execute actions with proper exception handling
         try:
-            observation: ObservationBase = tool(action_event.action)
-            assert isinstance(observation, ObservationBase), (
-                f"Tool '{tool.name}' executor must return an ObservationBase"
+            observation: Observation = tool(action_event.action)
+            assert isinstance(observation, Observation), (
+                f"Tool '{tool.name}' executor must return an Observation"
             )
         except Exception as e:
             # Create an error event to ensure tool_result is always generated
-            from openhands.sdk.event.llm_convertible.observation import AgentErrorEvent
-
             error_event = AgentErrorEvent(
                 error=f"Tool execution failed: {type(e).__name__}: {str(e)}",
                 tool_name=tool.name,
@@ -417,13 +414,6 @@
             )
             on_event(error_event)
             return
-=======
-        # Execute actions!
-        observation: Observation = tool(action_event.action)
-        assert isinstance(observation, Observation), (
-            f"Tool '{tool.name}' executor must return an Observation"
-        )
->>>>>>> a57e73b9
 
         obs_event = ObservationEvent(
             observation=observation,
