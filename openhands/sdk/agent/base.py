--- conflicted
+++ resolved
@@ -19,13 +19,9 @@
 logger = get_logger(__name__)
 
 
-<<<<<<< HEAD
-class AgentBase(BaseModel, ABC):
+class AgentBase(DiscriminatedUnionMixin, ABC):
     """Base class for all OpenHands agents."""
 
-=======
-class AgentBase(DiscriminatedUnionMixin, ABC):
->>>>>>> b688b54e
     model_config = ConfigDict(
         frozen=True,
         arbitrary_types_allowed=True,
