--- conflicted
+++ resolved
@@ -155,11 +155,7 @@
         # Prepare template kwargs, including cli_mode if available
         template_kwargs = dict(self.system_prompt_kwargs)
         if self.security_analyzer:
-<<<<<<< HEAD
-            template_kwargs["llm_risk_analyzer"] = bool(
-=======
             template_kwargs["llm_security_analyzer"] = bool(
->>>>>>> 26d9f05c
                 isinstance(self.security_analyzer, LLMSecurityAnalyzer)
             )
 
