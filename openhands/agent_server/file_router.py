from pathlib import Path
from typing import Annotated

from fastapi import (
    APIRouter,
    Depends,
    File,
    HTTPException,
    Path as FastApiPath,
    UploadFile,
    status,
)
from fastapi.responses import FileResponse

from openhands.agent_server.dependencies import get_config
from openhands.agent_server.models import Success
from openhands.sdk.logger import get_logger


logger = get_logger(__name__)
file_router = APIRouter(prefix="/file", tags=["Files"])


@file_router.post("/upload/{path}")
async def upload_file(
    path: Annotated[str, FastApiPath(alias="path", description="Absolute file path.")],
    file: UploadFile = File(...),
    config=Depends(get_config),
) -> Success:
    """Upload a file to the workspace."""
<<<<<<< HEAD
    # Determine target path
    target_path = _get_target_path(path, config)

=======
>>>>>>> f1ea269d
    try:
        target_path = Path(path)
        if not target_path.is_absolute():
            raise HTTPException(
                status_code=status.HTTP_400_BAD_REQUEST,
                detail="Path must be absolute",
            )

        # Ensure target directory exists
        target_path.parent.mkdir(parents=True, exist_ok=True)

        # Stream the file to disk to avoid memory issues with large files
        with open(target_path, "wb") as f:
            while chunk := await file.read(8192):  # Read in 8KB chunks
                f.write(chunk)

        logger.info(f"Uploaded file to {target_path}")
        return Success()

    except Exception as e:
        logger.error(f"Failed to upload file: {e}")
        raise HTTPException(
            status_code=status.HTTP_500_INTERNAL_SERVER_ERROR,
            detail=f"Failed to upload file: {str(e)}",
        )


@file_router.get("/download/{path}")
async def download_file(
<<<<<<< HEAD
    path: Annotated[str, FastApiPath(description="File path relative to workspace")],
    config=Depends(get_config),
) -> FileResponse:
    """Download a file from the workspace."""
    try:
        target_path = _get_target_path(path, config)
=======
    path: Annotated[str, FastApiPath(description="Absolute file path.")],
) -> FileResponse:
    """Download a file from the workspace."""
    try:
        target_path = Path(path)
        if not target_path.is_absolute():
            raise HTTPException(
                status_code=status.HTTP_400_BAD_REQUEST,
                detail="Path must be absolute",
            )
>>>>>>> f1ea269d

        if not target_path.exists():
            raise HTTPException(
                status_code=status.HTTP_404_NOT_FOUND, detail="File not found"
            )

        if not target_path.is_file():
            raise HTTPException(
                status_code=status.HTTP_400_BAD_REQUEST, detail="Path is not a file"
            )

        return FileResponse(
            path=target_path,
            filename=target_path.name,
            media_type="application/octet-stream",
        )

    except HTTPException:
        raise
    except Exception as e:
        logger.error(f"Failed to download file: {e}")
        raise HTTPException(
            status_code=status.HTTP_500_INTERNAL_SERVER_ERROR,
            detail=f"Failed to download file: {str(e)}",
<<<<<<< HEAD
        )


def _get_target_path(path: str, config) -> Path:
    # Get the target path from the variable given, making sure it
    # is within the workspace
    target_path = config.workspace_path / path
    target_path = target_path.resolve()
    workspace_path = config.workspace_path.resolve()
    try:
        target_path.relative_to(workspace_path)
    except ValueError:
        raise HTTPException(
            status_code=status.HTTP_400_BAD_REQUEST,
            detail="Cannot upload file outside workspace",
        )
    return target_path
=======
        )
>>>>>>> f1ea269d
<|MERGE_RESOLUTION|>--- conflicted
+++ resolved
@@ -27,13 +27,7 @@
     file: UploadFile = File(...),
     config=Depends(get_config),
 ) -> Success:
-    """Upload a file to the workspace."""
-<<<<<<< HEAD
-    # Determine target path
-    target_path = _get_target_path(path, config)
-
-=======
->>>>>>> f1ea269d
+    """Upload a file to an absolute path on disk."""
     try:
         target_path = Path(path)
         if not target_path.is_absolute():
@@ -53,6 +47,8 @@
         logger.info(f"Uploaded file to {target_path}")
         return Success()
 
+    except HTTPException:
+        raise
     except Exception as e:
         logger.error(f"Failed to upload file: {e}")
         raise HTTPException(
@@ -63,17 +59,9 @@
 
 @file_router.get("/download/{path}")
 async def download_file(
-<<<<<<< HEAD
-    path: Annotated[str, FastApiPath(description="File path relative to workspace")],
-    config=Depends(get_config),
-) -> FileResponse:
-    """Download a file from the workspace."""
-    try:
-        target_path = _get_target_path(path, config)
-=======
     path: Annotated[str, FastApiPath(description="Absolute file path.")],
 ) -> FileResponse:
-    """Download a file from the workspace."""
+    """Download a file from an absolute path on disk."""
     try:
         target_path = Path(path)
         if not target_path.is_absolute():
@@ -81,7 +69,6 @@
                 status_code=status.HTTP_400_BAD_REQUEST,
                 detail="Path must be absolute",
             )
->>>>>>> f1ea269d
 
         if not target_path.exists():
             raise HTTPException(
@@ -106,24 +93,4 @@
         raise HTTPException(
             status_code=status.HTTP_500_INTERNAL_SERVER_ERROR,
             detail=f"Failed to download file: {str(e)}",
-<<<<<<< HEAD
         )
-
-
-def _get_target_path(path: str, config) -> Path:
-    # Get the target path from the variable given, making sure it
-    # is within the workspace
-    target_path = config.workspace_path / path
-    target_path = target_path.resolve()
-    workspace_path = config.workspace_path.resolve()
-    try:
-        target_path.relative_to(workspace_path)
-    except ValueError:
-        raise HTTPException(
-            status_code=status.HTTP_400_BAD_REQUEST,
-            detail="Cannot upload file outside workspace",
-        )
-    return target_path
-=======
-        )
->>>>>>> f1ea269d
