--- conflicted
+++ resolved
@@ -44,28 +44,20 @@
 
 @vscode_router.get("/url", response_model=VSCodeUrlResponse)
 async def get_vscode_url(
-<<<<<<< HEAD
     base_url: str = "http://localhost:8001",
     vscode_service: VSCodeService | None = Depends(_resolve_vscode_service),
 ) -> VSCodeUrlResponse:
     # Resolve for direct calls (outside FastAPI DI)
     if isinstance(vscode_service, DependsParam):  # type: ignore[unreachable]
-        # In direct calls, tests patch get_vscode_service to be a zero-arg function
-        # returning the mocked service. Cast to satisfy the type checker.
         try:
             getter = cast(Any, get_vscode_service)
             vscode_service = getter()
         except Exception:
             vscode_service = None
-=======
-    base_url: str = "http://localhost:8001", workspace_dir: str = "workspace"
-) -> VSCodeUrlResponse:
->>>>>>> f1ea269d
     """Get the VSCode URL with authentication token.
 
     Args:
         base_url: Base URL for the VSCode server (default: http://localhost:8001)
-        workspace_dir: Path to workspace directory
 
     Returns:
         VSCode URL with token if available, None otherwise
@@ -79,7 +71,7 @@
         )
 
     try:
-        url = vscode_service.get_vscode_url(base_url, workspace_dir)
+        url = vscode_service.get_vscode_url(base_url, "workspace")
         return VSCodeUrlResponse(url=url)
     except Exception as e:
         logger.error(f"Error getting VSCode URL: {e}")
@@ -110,7 +102,8 @@
         }
 
     try:
-        return {"running": vscode_service.is_running(), "enabled": True}
+        running = vscode_service.is_running()
+        return {"running": running, "enabled": True}
     except Exception as e:
         logger.error(f"Error getting VSCode status: {e}")
         raise HTTPException(status_code=500, detail="Failed to get VSCode status")