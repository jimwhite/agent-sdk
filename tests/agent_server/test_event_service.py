--- conflicted
+++ resolved
@@ -348,13 +348,14 @@
         """Test filtering events with timestamp__lt (less than)."""
         event_service._conversation = mock_conversation_with_timestamped_events
 
-        # Filter events < 12:00:00 (should return events 1, 2)
-        filter_time = datetime(2025, 1, 1, 12, 0, 0)
+        # Filter events < 13:00:00 (should return events 1, 2, 3)
+        filter_time = datetime(2025, 1, 1, 13, 0, 0)
         result = await event_service.search_events(timestamp__lt=filter_time)
 
-        assert len(result.items) == 2
+        assert len(result.items) == 3
         assert result.items[0].id == "event1"
         assert result.items[1].id == "event2"
+        assert result.items[2].id == "event3"
         # All returned events should have timestamp < filter value
         filter_iso = filter_time.isoformat()
         for event in result.items:
@@ -364,10 +365,10 @@
     async def test_search_events_timestamp_range_filter(
         self, event_service, mock_conversation_with_timestamped_events
     ):
-        """Test filtering events with timestamp range (gte and lt combined)."""
-        event_service._conversation = mock_conversation_with_timestamped_events
-
-        # Filter events in range [11:00:00, 13:00:00) - should return events 2, 3
+        """Test filtering events with both timestamp__gte and timestamp__lt."""
+        event_service._conversation = mock_conversation_with_timestamped_events
+
+        # Filter events between 11:00:00 and 13:00:00 (should return events 2, 3)
         gte_time = datetime(2025, 1, 1, 11, 0, 0)
         lt_time = datetime(2025, 1, 1, 13, 0, 0)
         result = await event_service.search_events(
@@ -377,7 +378,7 @@
         assert len(result.items) == 2
         assert result.items[0].id == "event2"
         assert result.items[1].id == "event3"
-        # All returned events should be in the range [gte, lt)
+        # All returned events should be within the range
         gte_iso = gte_time.isoformat()
         lt_iso = lt_time.isoformat()
         for event in result.items:
@@ -385,13 +386,29 @@
             assert event.timestamp < lt_iso
 
     @pytest.mark.asyncio
+    async def test_search_events_timestamp_filter_with_timezone_aware(
+        self, event_service, mock_conversation_with_timestamped_events
+    ):
+        """Test filtering events with timezone-aware datetime."""
+        event_service._conversation = mock_conversation_with_timestamped_events
+
+        # Filter events >= 12:00:00 UTC (should return events 3, 4, 5)
+        filter_time = datetime(2025, 1, 1, 12, 0, 0, tzinfo=UTC)
+        result = await event_service.search_events(timestamp__gte=filter_time)
+
+        assert len(result.items) == 3
+        assert result.items[0].id == "event3"
+        assert result.items[1].id == "event4"
+        assert result.items[2].id == "event5"
+
+    @pytest.mark.asyncio
     async def test_search_events_timestamp_filter_no_matches(
         self, event_service, mock_conversation_with_timestamped_events
     ):
-        """Test timestamp filtering when no events match."""
-        event_service._conversation = mock_conversation_with_timestamped_events
-
-        # Filter events >= 15:00:00 (no events should match)
+        """Test filtering events with timestamps that don't match any events."""
+        event_service._conversation = mock_conversation_with_timestamped_events
+
+        # Filter events >= 15:00:00 (should return no events)
         filter_time = datetime(2025, 1, 1, 15, 0, 0)
         result = await event_service.search_events(timestamp__gte=filter_time)
 
@@ -399,73 +416,19 @@
         assert result.next_page_id is None
 
     @pytest.mark.asyncio
-    async def test_search_events_timestamp_filter_with_pagination(
-        self, event_service, mock_conversation_with_timestamped_events
-    ):
-        """Test timestamp filtering combined with pagination."""
-        event_service._conversation = mock_conversation_with_timestamped_events
-
-        # Filter events >= 11:00:00 with limit 2 (should return events 2, 3)
-        filter_time = datetime(2025, 1, 1, 11, 0, 0)
-        result = await event_service.search_events(timestamp__gte=filter_time, limit=2)
-
-        assert len(result.items) == 2
-        assert result.items[0].id == "event2"
-        assert result.items[1].id == "event3"
-        assert result.next_page_id is not None
-
-        # Get next page
-        result = await event_service.search_events(
-            timestamp__gte=filter_time,
-            page_id=result.next_page_id,
-            limit=2,
-        )
-
-        assert len(result.items) == 2
-        assert result.items[0].id == "event4"
-        assert result.items[1].id == "event5"
-        assert result.next_page_id is None
-
-    @pytest.mark.asyncio
-    async def test_search_events_timestamp_filter_with_kind(
-        self, event_service, mock_conversation_with_timestamped_events
-    ):
-        """Test timestamp filtering combined with kind filtering."""
-        event_service._conversation = mock_conversation_with_timestamped_events
-
-        # Filter by timestamp and kind
-        gte_time = datetime(2025, 1, 1, 11, 0, 0)
-        lt_time = datetime(2025, 1, 1, 14, 0, 0)
-        result = await event_service.search_events(
-            timestamp__gte=gte_time,
-            timestamp__lt=lt_time,
-            kind="openhands.sdk.event.llm_convertible.message.MessageEvent",
-        )
-
-        assert len(result.items) == 3
-        assert result.items[0].id == "event2"
-        assert result.items[1].id == "event3"
-        assert result.items[2].id == "event4"
-
-    @pytest.mark.asyncio
-    async def test_search_events_timestamp_filter_with_desc_sort(
-        self, event_service, mock_conversation_with_timestamped_events
-    ):
-        """Test timestamp filtering with descending sort order."""
-        event_service._conversation = mock_conversation_with_timestamped_events
-
-        # Filter events >= 12:00:00 and sort descending
-        filter_time = datetime(2025, 1, 1, 12, 0, 0)
-        result = await event_service.search_events(
-            timestamp__gte=filter_time,
-            sort_order=EventSortOrder.TIMESTAMP_DESC,
-        )
-
-        assert len(result.items) == 3
-        # Should be in reverse order: event5, event4, event3
-        assert result.items[0].id == "event5"
-        assert result.items[1].id == "event4"
-        assert result.items[2].id == "event3"
+    async def test_search_events_timestamp_filter_all_events(
+        self, event_service, mock_conversation_with_timestamped_events
+    ):
+        """Test filtering events with timestamps that include all events."""
+        event_service._conversation = mock_conversation_with_timestamped_events
+
+        # Filter events >= 09:00:00 (should return all events)
+        filter_time = datetime(2025, 1, 1, 9, 0, 0)
+        result = await event_service.search_events(timestamp__gte=filter_time)
+
+        assert len(result.items) == 5
+        assert result.items[0].id == "event1"
+        assert result.items[4].id == "event5"
 
 
 class TestEventServiceCountEvents:
@@ -525,7 +488,6 @@
         result = await event_service.count_events(kind="NonExistentEvent")
         assert result == 0
 
-<<<<<<< HEAD
     @pytest.mark.asyncio
     async def test_count_events_timestamp_gte_filter(
         self, event_service, mock_conversation_with_timestamped_events
@@ -533,124 +495,74 @@
         """Test counting events with timestamp__gte filter."""
         event_service._conversation = mock_conversation_with_timestamped_events
 
-        # Count events >= 12:00:00 (should be 3: events 3, 4, 5)
+        # Count events >= 12:00:00 (should return 3)
+        filter_time = datetime(2025, 1, 1, 12, 0, 0)
+        result = await event_service.count_events(timestamp__gte=filter_time)
+        assert result == 3
+
+    @pytest.mark.asyncio
+    async def test_count_events_timestamp_lt_filter(
+        self, event_service, mock_conversation_with_timestamped_events
+    ):
+        """Test counting events with timestamp__lt filter."""
+        event_service._conversation = mock_conversation_with_timestamped_events
+
+        # Count events < 13:00:00 (should return 3)
+        filter_time = datetime(2025, 1, 1, 13, 0, 0)
+        result = await event_service.count_events(timestamp__lt=filter_time)
+        assert result == 3
+
+    @pytest.mark.asyncio
+    async def test_count_events_timestamp_range_filter(
+        self, event_service, mock_conversation_with_timestamped_events
+    ):
+        """Test counting events with both timestamp filters."""
+        event_service._conversation = mock_conversation_with_timestamped_events
+
+        # Count events between 11:00:00 and 13:00:00 (should return 2)
+        gte_time = datetime(2025, 1, 1, 11, 0, 0)
+        lt_time = datetime(2025, 1, 1, 13, 0, 0)
         result = await event_service.count_events(
-            timestamp__gte=datetime(2025, 1, 1, 12, 0, 0)
-        )
+            timestamp__gte=gte_time, timestamp__lt=lt_time
+        )
+        assert result == 2
+
+    @pytest.mark.asyncio
+    async def test_count_events_timestamp_filter_with_timezone_aware(
+        self, event_service, mock_conversation_with_timestamped_events
+    ):
+        """Test counting events with timezone-aware datetime."""
+        event_service._conversation = mock_conversation_with_timestamped_events
+
+        # Count events >= 12:00:00 UTC (should return 3)
+        filter_time = datetime(2025, 1, 1, 12, 0, 0, tzinfo=UTC)
+        result = await event_service.count_events(timestamp__gte=filter_time)
         assert result == 3
 
-        # Count events >= 10:00:00 (should be all 5 events)
-        result = await event_service.count_events(
-            timestamp__gte=datetime(2025, 1, 1, 10, 0, 0)
-        )
+    @pytest.mark.asyncio
+    async def test_count_events_timestamp_filter_no_matches(
+        self, event_service, mock_conversation_with_timestamped_events
+    ):
+        """Test counting events with timestamps that don't match any events."""
+        event_service._conversation = mock_conversation_with_timestamped_events
+
+        # Count events >= 15:00:00 (should return 0)
+        filter_time = datetime(2025, 1, 1, 15, 0, 0)
+        result = await event_service.count_events(timestamp__gte=filter_time)
+        assert result == 0
+
+    @pytest.mark.asyncio
+    async def test_count_events_timestamp_filter_all_events(
+        self, event_service, mock_conversation_with_timestamped_events
+    ):
+        """Test counting events with timestamps that include all events."""
+        event_service._conversation = mock_conversation_with_timestamped_events
+
+        # Count events >= 09:00:00 (should return 5)
+        filter_time = datetime(2025, 1, 1, 9, 0, 0)
+        result = await event_service.count_events(timestamp__gte=filter_time)
         assert result == 5
 
-        # Count events >= 15:00:00 (should be 0)
-        result = await event_service.count_events(
-            timestamp__gte=datetime(2025, 1, 1, 15, 0, 0)
-        )
-        assert result == 0
-
-    @pytest.mark.asyncio
-    async def test_count_events_timestamp_lt_filter(
-        self, event_service, mock_conversation_with_timestamped_events
-    ):
-        """Test counting events with timestamp__lt filter."""
-        event_service._conversation = mock_conversation_with_timestamped_events
-
-        # Count events < 12:00:00 (should be 2: events 1, 2)
-        result = await event_service.count_events(
-            timestamp__lt=datetime(2025, 1, 1, 12, 0, 0)
-        )
-        assert result == 2
-
-        # Count events < 15:00:00 (should be all 5 events)
-        result = await event_service.count_events(
-            timestamp__lt=datetime(2025, 1, 1, 15, 0, 0)
-        )
-        assert result == 5
-
-        # Count events < 10:00:00 (should be 0)
-        result = await event_service.count_events(
-            timestamp__lt=datetime(2025, 1, 1, 10, 0, 0)
-        )
-        assert result == 0
-
-    @pytest.mark.asyncio
-    async def test_count_events_timestamp_range_filter(
-        self, event_service, mock_conversation_with_timestamped_events
-    ):
-        """Test counting events with timestamp range (gte and lt combined)."""
-        event_service._conversation = mock_conversation_with_timestamped_events
-
-        # Count events in range [11:00:00, 13:00:00) - should be 2: events 2, 3
-        result = await event_service.count_events(
-            timestamp__gte=datetime(2025, 1, 1, 11, 0, 0),
-            timestamp__lt=datetime(2025, 1, 1, 13, 0, 0),
-        )
-        assert result == 2
-
-        # Count events in range [10:00:00, 14:00:00) - should be 4: events 1, 2, 3, 4
-        result = await event_service.count_events(
-            timestamp__gte=datetime(2025, 1, 1, 10, 0, 0),
-            timestamp__lt=datetime(2025, 1, 1, 14, 0, 0),
-        )
-        assert result == 4
-
-        # Count events in narrow range [12:00:00, 13:00:00) - should be 1: event 3
-        result = await event_service.count_events(
-            timestamp__gte=datetime(2025, 1, 1, 12, 0, 0),
-            timestamp__lt=datetime(2025, 1, 1, 13, 0, 0),
-        )
-        assert result == 1
-
-    @pytest.mark.asyncio
-    async def test_count_events_timestamp_filter_with_kind(
-        self, event_service, mock_conversation_with_timestamped_events
-    ):
-        """Test counting events with timestamp and kind filters combined."""
-        event_service._conversation = mock_conversation_with_timestamped_events
-
-        # Count MessageEvent events in range [11:00:00, 14:00:00)
-        result = await event_service.count_events(
-            timestamp__gte=datetime(2025, 1, 1, 11, 0, 0),
-            timestamp__lt=datetime(2025, 1, 1, 14, 0, 0),
-            kind="openhands.sdk.event.llm_convertible.message.MessageEvent",
-        )
-        assert result == 3  # events 2, 3, 4
-
-        # Count non-existent event type in range (should be 0)
-        result = await event_service.count_events(
-            timestamp__gte=datetime(2025, 1, 1, 11, 0, 0),
-            timestamp__lt=datetime(2025, 1, 1, 14, 0, 0),
-            kind="NonExistentEvent",
-        )
-        assert result == 0
-
-    @pytest.mark.asyncio
-    async def test_count_events_timestamp_boundaries(
-        self, event_service, mock_conversation_with_timestamped_events
-    ):
-        """Test timestamp filter boundaries (inclusive gte, exclusive lt)."""
-        event_service._conversation = mock_conversation_with_timestamped_events
-
-        # Count events >= 11:00:00 (should include event2)
-        result = await event_service.count_events(
-            timestamp__gte=datetime(2025, 1, 1, 11, 0, 0)
-        )
-        assert result == 4  # events 2, 3, 4, 5
-
-        # Count events < 11:00:00 (should not include event2)
-        result = await event_service.count_events(
-            timestamp__lt=datetime(2025, 1, 1, 11, 0, 0)
-        )
-        assert result == 1  # only event 1
-
-        # Verify they sum to total
-        total = await event_service.count_events()
-        assert total == 5
-        assert 4 + 1 == total  # No gaps or overlaps
-=======
 
 class TestEventServiceSendMessage:
     """Test cases for EventService.send_message method."""
@@ -832,5 +744,4 @@
             await event_service.send_message(system_message, run=False)
             mock_loop.run_in_executor.assert_any_call(
                 None, conversation.send_message, system_message
-            )
->>>>>>> 28305655
+            )