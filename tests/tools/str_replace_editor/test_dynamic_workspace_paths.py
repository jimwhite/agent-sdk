"""Tests for dynamic workspace path functionality in FileEditorTool."""

import os
import tempfile

from openhands.sdk.security.risk import SecurityRisk
from openhands.tools import FileEditorTool
from openhands.tools.str_replace_editor import (
    StrReplaceEditorAction,
    StrReplaceEditorObservation,
)


def test_file_editor_tool_default_workspace_path():
    """Test that FileEditorTool uses default /workspace path when no workspace_root is provided."""  # noqa: E501
    tool = FileEditorTool.create()

    # Check that the input schema has the default path description
    path_field = next(f for f in tool.input_schema.fields if f.name == "path")
    assert path_field.description is not None
    assert "/workspace/file.py" in path_field.description
    assert "/workspace`." in path_field.description


def test_file_editor_tool_custom_workspace_path():
    """Test that FileEditorTool uses custom workspace path when workspace_root is provided."""  # noqa: E501
    custom_workspace = "/custom/workspace"
    tool = FileEditorTool.create(workspace_root=custom_workspace)

    # Check that the input schema has the custom path description
    path_field = next(f for f in tool.input_schema.fields if f.name == "path")
    assert path_field.description is not None
    assert f"{custom_workspace}/file.py" in path_field.description
    assert f"{custom_workspace}`." in path_field.description

    # Ensure it doesn't contain the default path (check for exact match with backtick)
    assert "`/workspace/file.py`" not in path_field.description


def test_file_editor_tool_workspace_path_in_examples():
    """Test that workspace path appears in path field description examples."""
    custom_workspace = "/app"
    tool = FileEditorTool.create(workspace_root=custom_workspace)

    # Verify that the path field description is updated
    path_field = next(f for f in tool.input_schema.fields if f.name == "path")
    assert path_field.description is not None
    assert "/app/file.py" in path_field.description
    assert "/app`." in path_field.description

    # Ensure it doesn't contain the default path (check for exact match with backtick)
    assert "`/workspace/file.py`" not in path_field.description


def test_file_editor_tool_functional_with_custom_workspace():
    """Test that FileEditorTool functions correctly with custom workspace path."""
    with tempfile.TemporaryDirectory() as temp_dir:
        tool = FileEditorTool.create(workspace_root=temp_dir)

        test_file = os.path.join(temp_dir, "test.txt")

        # Create a file using the tool
<<<<<<< HEAD
        from openhands.sdk.tool import SchemaInstance
        action = SchemaInstance(
            name="str_replace_editor",
            definition=tool.input_schema,
            data={
                "command": "create",
                "path": test_file,
                "file_text": "Hello, Custom Workspace!",
                "security_risk": "LOW",
            }
=======
        action = StrReplaceEditorAction(
            command="create",
            path=test_file,
            file_text="Hello, Custom Workspace!",
            security_risk=SecurityRisk.LOW,
>>>>>>> c352746e
        )

        result = tool.call(action)

        # Check that the operation succeeded
        assert result is not None
        result_data = result.data
        assert result_data.get("error") is None
        assert os.path.exists(test_file)

        # Check file contents
        with open(test_file, "r") as f:
            content = f.read()
        assert content == "Hello, Custom Workspace!"


def test_file_editor_tool_different_workspace_paths():
    """Test that different workspace paths create different path field descriptions."""
    workspace1 = "/workspace1"
    workspace2 = "/workspace2"

    tool1 = FileEditorTool.create(workspace_root=workspace1)
    tool2 = FileEditorTool.create(workspace_root=workspace2)

    # Check path field descriptions
    path_field1 = next(f for f in tool1.input_schema.fields if f.name == "path")
    path_field2 = next(f for f in tool2.input_schema.fields if f.name == "path")

    assert path_field1.description is not None
    assert path_field2.description is not None
    assert f"{workspace1}/file.py" in path_field1.description
    assert f"{workspace2}/file.py" in path_field2.description

    # Check that they don't contain each other's paths (check for exact match with backtick)  # noqa: E501
    assert f"`{workspace2}/file.py`" not in path_field1.description
    assert f"`{workspace1}/file.py`" not in path_field2.description


def test_file_editor_tool_none_workspace_root():
    """Test that None workspace_root falls back to default behavior."""
    tool = FileEditorTool.create(workspace_root=None)

    # Should behave the same as not providing workspace_root
    path_field = next(f for f in tool.input_schema.fields if f.name == "path")
    assert path_field.description is not None
    assert "/workspace/file.py" in path_field.description
    assert "/workspace`." in path_field.description<|MERGE_RESOLUTION|>--- conflicted
+++ resolved
@@ -3,12 +3,7 @@
 import os
 import tempfile
 
-from openhands.sdk.security.risk import SecurityRisk
 from openhands.tools import FileEditorTool
-from openhands.tools.str_replace_editor import (
-    StrReplaceEditorAction,
-    StrReplaceEditorObservation,
-)
 
 
 def test_file_editor_tool_default_workspace_path():
@@ -60,8 +55,8 @@
         test_file = os.path.join(temp_dir, "test.txt")
 
         # Create a file using the tool
-<<<<<<< HEAD
         from openhands.sdk.tool import SchemaInstance
+
         action = SchemaInstance(
             name="str_replace_editor",
             definition=tool.input_schema,
@@ -69,15 +64,7 @@
                 "command": "create",
                 "path": test_file,
                 "file_text": "Hello, Custom Workspace!",
-                "security_risk": "LOW",
-            }
-=======
-        action = StrReplaceEditorAction(
-            command="create",
-            path=test_file,
-            file_text="Hello, Custom Workspace!",
-            security_risk=SecurityRisk.LOW,
->>>>>>> c352746e
+            },
         )
 
         result = tool.call(action)
