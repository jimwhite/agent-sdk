--- conflicted
+++ resolved
@@ -3,16 +3,8 @@
 import os
 import tempfile
 
-<<<<<<< HEAD
 from openhands.sdk.tool import SchemaInstance
-=======
-from openhands.sdk.security.risk import SecurityRisk
->>>>>>> c352746e
 from openhands.tools import FileEditorTool
-from openhands.tools.str_replace_editor import (
-    StrReplaceEditorAction,
-    StrReplaceEditorObservation,
-)
 
 
 def test_file_editor_tool_initialization():
@@ -34,23 +26,14 @@
         test_file = os.path.join(temp_dir, "test.txt")
 
         # Create an action to create a file
-<<<<<<< HEAD
         action = SchemaInstance(
-            name="str_replace_editor",
+            name="StrReplaceEditorAction",
             definition=tool.input_schema,
             data={
                 "command": "create",
                 "path": test_file,
                 "file_text": "Hello, World!",
-                "security_risk": "LOW",
-            }
-=======
-        action = StrReplaceEditorAction(
-            command="create",
-            path=test_file,
-            file_text="Hello, World!",
-            security_risk=SecurityRisk.LOW,
->>>>>>> c352746e
+            },
         )
 
         # Execute the action
@@ -80,19 +63,14 @@
             f.write("Line 1\nLine 2\nLine 3")
 
         # Create an action to view the file
-<<<<<<< HEAD
         action = SchemaInstance(
-            name="str_replace_editor",
+            name="StrReplaceEditorAction",
             definition=tool.input_schema,
             data={
                 "command": "view",
                 "path": test_file,
                 "security_risk": "LOW",
-            }
-=======
-        action = StrReplaceEditorAction(
-            command="view", path=test_file, security_risk=SecurityRisk.LOW
->>>>>>> c352746e
+            },
         )
 
         # Execute the action
@@ -119,7 +97,6 @@
             f.write("Hello, World!\nThis is a test.")
 
         # Create an action to replace text
-<<<<<<< HEAD
         action = SchemaInstance(
             name="str_replace_editor",
             definition=tool.input_schema,
@@ -129,15 +106,7 @@
                 "old_str": "World",
                 "new_str": "Universe",
                 "security_risk": "LOW",
-            }
-=======
-        action = StrReplaceEditorAction(
-            command="str_replace",
-            path=test_file,
-            old_str="World",
-            new_str="Universe",
-            security_risk=SecurityRisk.LOW,
->>>>>>> c352746e
+            },
         )
 
         # Execute the action
@@ -183,7 +152,6 @@
             f.write("File 2 content")
 
         # Create an action to view the directory
-<<<<<<< HEAD
         action = SchemaInstance(
             name="str_replace_editor",
             definition=tool.input_schema,
@@ -191,11 +159,7 @@
                 "command": "view",
                 "path": temp_dir,
                 "security_risk": "LOW",
-            }
-=======
-        action = StrReplaceEditorAction(
-            command="view", path=temp_dir, security_risk=SecurityRisk.LOW
->>>>>>> c352746e
+            },
         )
 
         # Execute the action
