"""Tests for BashTool subclass."""

import tempfile

<<<<<<< HEAD
from openhands.sdk.tool import SchemaInstance
=======
from openhands.sdk.security.risk import SecurityRisk
>>>>>>> c352746e
from openhands.tools import BashTool
from openhands.tools.execute_bash import ExecuteBashAction


def test_bash_tool_initialization():
    """Test that BashTool initializes correctly."""
    with tempfile.TemporaryDirectory() as temp_dir:
        tool = BashTool.create(working_dir=temp_dir)

        # Check that the tool has the correct name and properties
        assert tool.name == "execute_bash"
        assert tool.executor is not None
        assert tool.input_schema is not None
        assert tool.output_schema is not None


def test_bash_tool_with_username():
    """Test that BashTool initializes correctly with username."""
    with tempfile.TemporaryDirectory() as temp_dir:
        tool = BashTool.create(working_dir=temp_dir, username="testuser")

        # Check that the tool has the correct name and properties
        assert tool.name == "execute_bash"
        assert tool.executor is not None
        assert tool.input_schema is not None
        assert tool.output_schema is not None


def test_bash_tool_execution():
    """Test that BashTool can execute commands."""
    with tempfile.TemporaryDirectory() as temp_dir:
        tool = BashTool.create(working_dir=temp_dir)

        # Create an action
        action = ExecuteBashAction(
            command="echo 'Hello, World!'", security_risk=SecurityRisk.LOW
        )

        # Execute the action
        result = tool.call(action)

        # Check the result
        assert result is not None
        assert isinstance(result, SchemaInstance)
        assert "Hello, World!" in result.data["output"]


def test_bash_tool_working_directory():
    """Test that BashTool respects the working directory."""
    with tempfile.TemporaryDirectory() as temp_dir:
        tool = BashTool.create(working_dir=temp_dir)

        # Create an action to check current directory
        action = ExecuteBashAction(command="pwd", security_risk=SecurityRisk.LOW)

        # Execute the action
        result = tool.call(action)

        # Check that the working directory is correct
        assert isinstance(result, SchemaInstance)
        assert temp_dir in result.data["output"]


def test_bash_tool_to_openai_tool():
    """Test that BashTool can be converted to OpenAI tool format."""
    with tempfile.TemporaryDirectory() as temp_dir:
        tool = BashTool.create(working_dir=temp_dir)

        # Convert to OpenAI tool format
        openai_tool = tool.to_openai_tool()

        # Check the format
        assert openai_tool["type"] == "function"
        assert openai_tool["function"]["name"] == "execute_bash"
        assert "description" in openai_tool["function"]
        assert "parameters" in openai_tool["function"]<|MERGE_RESOLUTION|>--- conflicted
+++ resolved
@@ -2,13 +2,8 @@
 
 import tempfile
 
-<<<<<<< HEAD
 from openhands.sdk.tool import SchemaInstance
-=======
-from openhands.sdk.security.risk import SecurityRisk
->>>>>>> c352746e
 from openhands.tools import BashTool
-from openhands.tools.execute_bash import ExecuteBashAction
 
 
 def test_bash_tool_initialization():
@@ -41,8 +36,10 @@
         tool = BashTool.create(working_dir=temp_dir)
 
         # Create an action
-        action = ExecuteBashAction(
-            command="echo 'Hello, World!'", security_risk=SecurityRisk.LOW
+        action = SchemaInstance(
+            name="ExecuteBashAction",
+            definition=tool.input_schema,
+            data={"command": "echo 'Hello, World!'"},
         )
 
         # Execute the action
@@ -59,11 +56,14 @@
     with tempfile.TemporaryDirectory() as temp_dir:
         tool = BashTool.create(working_dir=temp_dir)
 
-        # Create an action to check current directory
-        action = ExecuteBashAction(command="pwd", security_risk=SecurityRisk.LOW)
+        action = SchemaInstance(
+            name="ExecuteBashAction",
+            definition=tool.input_schema,
+            data={"command": "pwd"},
+        )
 
         # Execute the action
-        result = tool.call(action)
+        result = tool.call(action=action)
 
         # Check that the working directory is correct
         assert isinstance(result, SchemaInstance)
