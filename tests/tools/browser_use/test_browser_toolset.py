"""Test BrowserToolSet functionality."""

<<<<<<< HEAD
import tempfile
from uuid import uuid4

from pydantic import SecretStr

from openhands.sdk.agent import Agent
from openhands.sdk.conversation.state import ConversationState
from openhands.sdk.llm import LLM
from openhands.sdk.tool import Tool
=======
from openhands.sdk.tool import ToolDefinition
>>>>>>> 153c0f0a
from openhands.sdk.tool.tool import ToolBase
from openhands.tools.browser_use import (
    BrowserToolSet,
    browser_click_tool,
    browser_close_tab_tool,
    browser_get_content_tool,
    browser_get_state_tool,
    browser_go_back_tool,
    browser_list_tabs_tool,
    browser_navigate_tool,
    browser_scroll_tool,
    browser_switch_tab_tool,
    browser_type_tool,
)
from openhands.tools.browser_use.impl import BrowserToolExecutor


def _create_test_conv_state(temp_dir: str) -> ConversationState:
    """Helper to create a test conversation state."""
    llm = LLM(model="gpt-4o-mini", api_key=SecretStr("test-key"), service_id="test-llm")
    agent = Agent(llm=llm, tools=[])
    return ConversationState.create(
        id=uuid4(),
        agent=agent,
        working_dir=temp_dir,
    )


def test_browser_toolset_create_returns_list():
    """Test that BrowserToolSet.create() returns a list of tools."""
    with tempfile.TemporaryDirectory() as temp_dir:
        conv_state = _create_test_conv_state(temp_dir)
        tools = BrowserToolSet.create(conv_state=conv_state)

        assert isinstance(tools, list)
        assert len(tools) == 10  # All browser tools

<<<<<<< HEAD
        # Verify all items are Tool instances
        for tool in tools:
            assert isinstance(tool, Tool)
=======
    # Verify all items are Tool instances
    for tool in tools:
        assert isinstance(tool, ToolDefinition)
>>>>>>> 153c0f0a


def test_browser_toolset_create_includes_all_browser_tools():
    """Test that BrowserToolSet.create() includes all expected browser tools."""
    with tempfile.TemporaryDirectory() as temp_dir:
        conv_state = _create_test_conv_state(temp_dir)
        tools = BrowserToolSet.create(conv_state=conv_state)

        # Get tool names
        tool_names = [tool.name for tool in tools]

        # Expected tool names based on the browser tools
        expected_names = [
            browser_navigate_tool.name,
            browser_click_tool.name,
            browser_get_state_tool.name,
            browser_get_content_tool.name,
            browser_type_tool.name,
            browser_scroll_tool.name,
            browser_go_back_tool.name,
            browser_list_tabs_tool.name,
            browser_switch_tab_tool.name,
            browser_close_tab_tool.name,
        ]

        # Verify all expected tools are present
        for expected_name in expected_names:
            assert expected_name in tool_names, f"Missing tool: {expected_name}"

        # Verify no extra tools
        assert len(tool_names) == len(expected_names)


def test_browser_toolset_create_tools_have_shared_executor():
    """Test that all tools from BrowserToolSet.create() share the same executor."""
    with tempfile.TemporaryDirectory() as temp_dir:
        conv_state = _create_test_conv_state(temp_dir)
        tools = BrowserToolSet.create(conv_state=conv_state)

        # Get the executor from the first tool
        first_executor = tools[0].executor
        assert first_executor is not None
        assert isinstance(first_executor, BrowserToolExecutor)

        # Verify all tools share the same executor instance
        for tool in tools:
            assert tool.executor is first_executor


def test_browser_toolset_create_tools_are_properly_configured():
    """Test that tools from BrowserToolSet.create() are properly configured."""
    with tempfile.TemporaryDirectory() as temp_dir:
        conv_state = _create_test_conv_state(temp_dir)
        tools = BrowserToolSet.create(conv_state=conv_state)

        # Find a specific tool to test (e.g., navigate tool)
        navigate_tool = None
        for tool in tools:
            if tool.name == browser_navigate_tool.name:
                navigate_tool = tool
                break

        assert navigate_tool is not None
        assert navigate_tool.description == browser_navigate_tool.description
        assert navigate_tool.action_type == browser_navigate_tool.action_type
        assert navigate_tool.observation_type == browser_navigate_tool.observation_type
        assert navigate_tool.executor is not None


def test_browser_toolset_create_multiple_calls_create_separate_executors():
    """Test that multiple calls to BrowserToolSet.create() create separate executors."""
    with tempfile.TemporaryDirectory() as temp_dir:
        conv_state = _create_test_conv_state(temp_dir)
        tools1 = BrowserToolSet.create(conv_state=conv_state)
        tools2 = BrowserToolSet.create(conv_state=conv_state)

        # Executors should be different instances
        executor1 = tools1[0].executor
        executor2 = tools2[0].executor

        assert executor1 is not executor2
        assert isinstance(executor1, BrowserToolExecutor)
        assert isinstance(executor2, BrowserToolExecutor)


def test_browser_toolset_create_tools_can_generate_mcp_schema():
    """Test that tools from BrowserToolSet.create() can generate MCP schemas."""
    with tempfile.TemporaryDirectory() as temp_dir:
        conv_state = _create_test_conv_state(temp_dir)
        tools = BrowserToolSet.create(conv_state=conv_state)

        for tool in tools:
            mcp_tool = tool.to_mcp_tool()

            # Basic schema validation
            assert "name" in mcp_tool
            assert "description" in mcp_tool
            assert "inputSchema" in mcp_tool
            assert mcp_tool["name"] == tool.name
            assert mcp_tool["description"] == tool.description

            # Schema should have proper structure
            input_schema = mcp_tool["inputSchema"]
            assert input_schema["type"] == "object"
            assert "properties" in input_schema


def test_browser_toolset_create_no_parameters():
    """Test that BrowserToolSet.create() works without parameters."""
    with tempfile.TemporaryDirectory() as temp_dir:
        conv_state = _create_test_conv_state(temp_dir)
        # Should not raise any exceptions
        tools = BrowserToolSet.create(conv_state=conv_state)
        assert len(tools) > 0


def test_browser_toolset_inheritance():
    """Test that BrowserToolSet properly inherits from Tool."""
    assert issubclass(BrowserToolSet, ToolBase)

    # BrowserToolSet should not be instantiable directly (it's a factory)
    # The create method returns a list, not an instance of BrowserToolSet
    with tempfile.TemporaryDirectory() as temp_dir:
        conv_state = _create_test_conv_state(temp_dir)
        tools = BrowserToolSet.create(conv_state=conv_state)
        for tool in tools:
            assert not isinstance(tool, BrowserToolSet)
            assert isinstance(tool, ToolBase)<|MERGE_RESOLUTION|>--- conflicted
+++ resolved
@@ -1,6 +1,5 @@
 """Test BrowserToolSet functionality."""
 
-<<<<<<< HEAD
 import tempfile
 from uuid import uuid4
 
@@ -9,11 +8,9 @@
 from openhands.sdk.agent import Agent
 from openhands.sdk.conversation.state import ConversationState
 from openhands.sdk.llm import LLM
-from openhands.sdk.tool import Tool
-=======
 from openhands.sdk.tool import ToolDefinition
->>>>>>> 153c0f0a
 from openhands.sdk.tool.tool import ToolBase
+from openhands.sdk.workspace import LocalWorkspace
 from openhands.tools.browser_use import (
     BrowserToolSet,
     browser_click_tool,
@@ -37,7 +34,7 @@
     return ConversationState.create(
         id=uuid4(),
         agent=agent,
-        working_dir=temp_dir,
+        workspace=LocalWorkspace(working_dir=temp_dir),
     )
 
 
@@ -50,15 +47,9 @@
         assert isinstance(tools, list)
         assert len(tools) == 10  # All browser tools
 
-<<<<<<< HEAD
         # Verify all items are Tool instances
         for tool in tools:
-            assert isinstance(tool, Tool)
-=======
-    # Verify all items are Tool instances
-    for tool in tools:
-        assert isinstance(tool, ToolDefinition)
->>>>>>> 153c0f0a
+            assert isinstance(tool, ToolDefinition)
 
 
 def test_browser_toolset_create_includes_all_browser_tools():
