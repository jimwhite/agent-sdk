"""Tests for LLM completion functionality, configuration, and metrics tracking."""

from unittest.mock import MagicMock, patch

import pytest
<<<<<<< HEAD
from litellm import ChatCompletionToolParam, ChatCompletionToolParamFunctionChunk
=======
from litellm import ChatCompletionToolParam
>>>>>>> 7cc7df6b
from litellm.types.utils import Choices, Message as LiteLLMMessage, ModelResponse, Usage
from pydantic import SecretStr

from openhands.sdk.llm import LLM, Message, TextContent
from openhands.sdk.tool.schema import ActionBase
from openhands.sdk.tool.tool import Tool, ToolBase


def create_mock_response(content: str = "Test response", response_id: str = "test-id"):
    """Helper function to create properly structured mock responses."""
    return ModelResponse(
        id=response_id,
        choices=[
            Choices(
                finish_reason="stop",
                index=0,
                message=LiteLLMMessage(
                    content=content,
                    role="assistant",
                ),
            )
        ],
        created=1234567890,
        model="test-model-non-openai",
        object="chat.completion",
        system_fingerprint="test",
        usage=Usage(
            prompt_tokens=10,
            completion_tokens=5,
            total_tokens=15,
        ),
    )


@pytest.fixture
def default_config():
    return LLM(
        model="test-model-non-openai",
        api_key=SecretStr("test_key"),
        num_retries=2,
        retry_min_wait=1,
        retry_max_wait=2,
    )


@patch("openhands.sdk.llm.llm.litellm_completion")
def test_llm_completion_basic(mock_completion):
    """Test basic LLM completion functionality."""
    mock_response = create_mock_response("Test response")
    mock_completion.return_value = mock_response
    # Create LLM after the patch is applied

    llm = LLM(
        model="gpt-4o",
        api_key=SecretStr("test_key"),
        num_retries=2,
        retry_min_wait=1,
        retry_max_wait=2,
    )

    # Test completion
    messages = [Message(role="user", content=[TextContent(text="Hello")])]
    response = llm.completion(messages=messages)

    assert response == mock_response
    mock_completion.assert_called_once()

    # Additionally, verify the pre-check helper recognizes provider-style tools
    # (use an empty list of tools here just to exercise the path)
    cc_tools: list[ChatCompletionToolParam] = []
    assert not llm.should_mock_tool_calls(cc_tools)


def test_llm_streaming_not_supported(default_config):
    """Test that streaming is not supported in the basic LLM class."""
    llm = default_config

    messages = [Message(role="user", content=[TextContent(text="Hello")])]

    # Streaming should raise an error
    with pytest.raises(ValueError, match="Streaming is not supported"):
        llm.completion(messages=messages, stream=True)


@patch("openhands.sdk.llm.llm.litellm_completion")
def test_llm_completion_with_tools(mock_completion):
    """Test LLM completion with tools."""
    mock_response = create_mock_response("I'll use the tool")
    mock_response.choices[0].message.tool_calls = [  # type: ignore
        MagicMock(
            id="call_123",
            type="function",
            function=MagicMock(name="test_tool", arguments='{"param": "value"}'),
        )
    ]
    mock_completion.return_value = mock_response

    # Create LLM after the patch is applied
    llm = LLM(
        model="gpt-4o",
        api_key=SecretStr("test_key"),
        num_retries=2,
        retry_min_wait=1,
        retry_max_wait=2,
    )

    # Test completion with tools
    messages = [Message(role="user", content=[TextContent(text="Use the test tool")])]
<<<<<<< HEAD

    from pydantic import Field

    from openhands.sdk.tool.schema import ActionBase
    from openhands.sdk.tool.tool import Tool

    class ArgsCompletionTools(ActionBase):
        param: str = Field(description="param")

    tools = [
        Tool(
            name="test_tool",
            description="A test tool",
            action_type=ArgsCompletionTools,
        )
    ]

    response = llm.completion(
        messages=messages, tools=tools, force_chat_completions=True
    )
=======

    class _ArgsBasic(ActionBase):
        param: str

    tool: ToolBase = Tool(
        name="test_tool", description="A test tool", action_type=_ArgsBasic
    )
    tools_list: list[ToolBase] = [tool]

    response = llm.completion(messages=messages, tools=tools_list)
>>>>>>> 7cc7df6b

    assert response == mock_response
    mock_completion.assert_called_once()


@patch("openhands.sdk.llm.llm.litellm_completion")
def test_llm_completion_error_handling(mock_completion):
    """Test LLM completion error handling."""
    # Mock an exception
    mock_completion.side_effect = Exception("Test error")

    # Create LLM after the patch is applied
    llm = LLM(
        model="gpt-4o",
        api_key=SecretStr("test_key"),
        num_retries=2,
        retry_min_wait=1,
        retry_max_wait=2,
    )

    messages = [Message(role="user", content=[TextContent(text="Hello")])]

    # Should propagate the exception
    with pytest.raises(Exception, match="Test error"):
        llm.completion(messages=messages, force_chat_completions=True)


def test_llm_token_counting_basic(default_config):
    """Test basic token counting functionality."""
    llm = default_config

    # Test with simple messages
    messages = [
        Message(role="user", content=[TextContent(text="Hello")]),
        Message(role="assistant", content=[TextContent(text="Hi there!")]),
    ]

    # Token counting should return a non-negative integer
    token_count = llm.get_token_count(messages)
    assert isinstance(token_count, int)
    assert token_count >= 0


def test_llm_model_info_initialization(default_config):
    """Test model info initialization."""
    llm = default_config

    # Model info initialization should complete without errors
    llm._init_model_info_and_caps()

    # Model info might be None for unknown models, which is fine
    assert llm.model_info is None or isinstance(llm.model_info, dict)


def test_llm_feature_detection(default_config):
    """Test various feature detection methods."""
    llm = default_config

    # All feature detection methods should return booleans
    assert isinstance(llm.vision_is_active(), bool)
    assert isinstance(llm.is_function_calling_active(), bool)
    assert isinstance(llm.is_caching_prompt_active(), bool)


def test_llm_cost_tracking(default_config):
    """Test cost tracking functionality."""
    llm = default_config

    initial_cost = llm.metrics.accumulated_cost

    # Add some cost
    llm.metrics.add_cost(1.5)

    assert llm.metrics.accumulated_cost == initial_cost + 1.5
    assert len(llm.metrics.costs) >= 1


def test_llm_latency_tracking(default_config):
    """Test latency tracking functionality."""
    llm = default_config

    initial_count = len(llm.metrics.response_latencies)

    # Add some latency
    llm.metrics.add_response_latency(0.5, "test-response")

    assert len(llm.metrics.response_latencies) == initial_count + 1
    assert llm.metrics.response_latencies[-1].latency == 0.5


def test_llm_token_usage_tracking(default_config):
    """Test token usage tracking functionality."""
    llm = default_config

    initial_count = len(llm.metrics.token_usages)

    # Add some token usage
    llm.metrics.add_token_usage(
        prompt_tokens=10,
        completion_tokens=5,
        cache_read_tokens=2,
        cache_write_tokens=1,
        context_window=4096,
        response_id="test-response",
    )

    assert len(llm.metrics.token_usages) == initial_count + 1

    # Check accumulated token usage
    accumulated = llm.metrics.accumulated_token_usage
    assert accumulated.prompt_tokens >= 10
    assert accumulated.completion_tokens >= 5


@patch("openhands.sdk.llm.llm.litellm_completion")
def test_llm_completion_with_custom_params(mock_completion, default_config):
    """Test LLM completion with custom parameters."""
    mock_response = create_mock_response("Custom response")
    mock_completion.return_value = mock_response

    # Create config with custom parameters
    custom_config = LLM(
        model="gpt-4o",
        api_key=SecretStr("test_key"),
        temperature=0.8,
        max_output_tokens=500,
        top_p=0.9,
    )

    llm = custom_config

    messages = [
        Message(role="user", content=[TextContent(text="Hello with custom params")])
    ]
    response = llm.completion(messages=messages)

    assert response == mock_response
    mock_completion.assert_called_once()

    # Verify that custom parameters were used in the call
    call_kwargs = mock_completion.call_args[1]
    assert call_kwargs.get("temperature") == 0.8
    assert call_kwargs.get("max_completion_tokens") == 500
    assert call_kwargs.get("top_p") == 0.9


@patch("openhands.sdk.llm.llm.litellm_completion")
def test_llm_completion_non_function_call_mode(mock_completion):
    """Test LLM completion with non-function call mode (prompt-based tool calling)."""
    # Create a mock response that looks like a non-function call response
    # but contains tool usage in text format
    mock_response = create_mock_response(
        (
            "I'll help you with that.\n"
            "<function=test_tool>\n"
            "<parameter=param>test_value</parameter>\n"
            "</function>"
        )
    )
    mock_completion.return_value = mock_response

    # Create LLM with native_tool_calling explicitly set to False
    # This forces the LLM to use prompt-based tool calling instead of native FC
    llm = LLM(
        model="test-model-not-responses-api",
        api_key=SecretStr("test_key"),
        native_tool_calling=False,  # This is the key setting for non-function call mode
        num_retries=2,
        retry_min_wait=1,
        retry_max_wait=2,
    )

    # Verify that function calling is not active
    assert not llm.is_function_calling_active()

    # Test completion with tools - this should trigger the non-function call path
    messages = [
        Message(
            role="user",
            content=[TextContent(text="Use the test tool with param 'test_value'")],
        )
    ]

    class TestNonFCArgs(ActionBase):
        param: str

    tools: list[ToolBase] = [
        Tool(
            name="test_tool",
            description="A test tool for non-function call mode",
            action_type=TestNonFCArgs,
        )
    ]

    # Verify that tools should be mocked (non-function call path)
    cc_tools: list[ChatCompletionToolParam] = [
        t.to_openai_tool(add_security_risk_prediction=False) for t in tools
    ]
    assert llm.should_mock_tool_calls(cc_tools)

    # Call completion - this should go through the prompt-based tool calling path
    # For completion, pass Tool objects (dict used only for should_mock_tool_calls)
    from pydantic import Field

    from openhands.sdk.tool.schema import ActionBase
    from openhands.sdk.tool.tool import Tool

    class ArgsNonFnMode(ActionBase):
        param: str = Field(description="param")

    tool_objs = [
        Tool(
            name="test_tool",
            description="A test tool for non-function call mode",
            action_type=ArgsNonFnMode,
        )
    ]

    response = llm.completion(messages=messages, tools=tool_objs)

    # Verify the response
    assert response is not None
    mock_completion.assert_called_once()
    # And that post-response conversion produced a tool_call
    # Pyright: choices can include StreamingChoices; assert/guard for message presence
    choice0 = response.choices[0]
    assert hasattr(choice0, "message")
    msg = choice0.message  # type: ignore[attr-defined]
    # Guard for optional attribute in typeshed: treat None as failure explicitly
    assert getattr(msg, "tool_calls", None) is not None, (
        "Expected tool_calls after post-mock"
    )
    # At this point, typeshed doesn't narrow tool_calls to non-None; assert explicitly
    assert msg.tool_calls is not None
    tc = msg.tool_calls[0]
    assert tc.type == "function"
    assert tc.function.name == "test_tool"
    # Ensure function-call markup was stripped from assistant content
    if isinstance(msg.content, str):
        assert "<function=" not in msg.content

    # Verify that the call was made without native tools parameter
    # (since we're using prompt-based tool calling)
    call_kwargs = mock_completion.call_args[1]
    # In non-function call mode, tools should not be passed to the underlying LLM
    assert call_kwargs.get("tools") is None

    # Verify that the messages were modified for prompt-based tool calling
    call_messages = mock_completion.call_args[1]["messages"]
    # The messages should be different from the original due to prompt modification
    assert len(call_messages) >= len(messages)


@patch("openhands.sdk.llm.llm.litellm_completion")
def test_llm_completion_function_call_vs_non_function_call_mode(mock_completion):
    """Test the difference between function call mode and non-function call mode."""
    mock_response = create_mock_response("Test response")
    mock_completion.return_value = mock_response

<<<<<<< HEAD
    from pydantic import Field

    from openhands.sdk.tool.schema import ActionBase
    from openhands.sdk.tool.tool import Tool

    class ArgsFCMode(ActionBase):
        param: str | None = Field(default=None, description="param")

    tools = [
        Tool(
            name="test_tool",
            description="A test tool",
            action_type=ArgsFCMode,
        )
=======
    class TestFCArgs(ActionBase):
        param: str | None = None

    tools: list[ToolBase] = [
        Tool(name="test_tool", description="A test tool", action_type=TestFCArgs)
>>>>>>> 7cc7df6b
    ]

    messages = [Message(role="user", content=[TextContent(text="Use the test tool")])]

    # Test with native function calling enabled (default behavior for gpt-4o)
    llm_native = LLM(
        model="gpt-4o",
        api_key=SecretStr("test_key"),
        native_tool_calling=True,  # Explicitly enable native function calling
        num_retries=2,
        retry_min_wait=1,
        retry_max_wait=2,
    )

    # Verify function calling is active
    assert llm_native.is_function_calling_active()
    # Should not mock tools when native function calling is active
<<<<<<< HEAD
    # Use dict-shaped tools for this type-only helper
    typed_dict_tools: list[ChatCompletionToolParam] = [
        ChatCompletionToolParam(
            type="function",
            function=ChatCompletionToolParamFunctionChunk(
                name="test_tool",
                parameters={"type": "object"},
            ),
        )
    ]
    assert not llm_native.should_mock_tool_calls(typed_dict_tools)
=======
>>>>>>> 7cc7df6b

    # Test with native function calling disabled
    llm_non_native = LLM(
        model="gpt-4o",
        api_key=SecretStr("test_key"),
        native_tool_calling=False,  # Explicitly disable native function calling
        num_retries=2,
        retry_min_wait=1,
        retry_max_wait=2,
    )

    # Verify function calling is not active
    assert not llm_non_native.is_function_calling_active()
<<<<<<< HEAD
    # Should mock tools when native function calling is disabled but tools are provided
    assert llm_non_native.should_mock_tool_calls(typed_dict_tools)
=======
>>>>>>> 7cc7df6b

    # Call both and verify different behavior
    mock_completion.reset_mock()
    response_native = llm_native.completion(
        messages=messages, tools=tools, force_chat_completions=True
    )
    native_call_kwargs = mock_completion.call_args[1]

    mock_completion.reset_mock()
    response_non_native = llm_non_native.completion(messages=messages, tools=tools)
    non_native_call_kwargs = mock_completion.call_args[1]

    # Both should return responses
    assert response_native == mock_response
    assert response_non_native == mock_response

    # But the underlying calls should be different:
    # Native mode should pass tools to the LLM
<<<<<<< HEAD
    native_tools = native_call_kwargs.get("tools")
    assert isinstance(native_tools, list) and len(native_tools) == 1
    assert native_tools[0]["type"] == "function"
    assert native_tools[0]["function"]["name"] == "test_tool"
=======
    assert isinstance(native_call_kwargs.get("tools"), list)
    assert native_call_kwargs["tools"][0]["type"] == "function"
    assert native_call_kwargs["tools"][0]["function"]["name"] == "test_tool"
>>>>>>> 7cc7df6b

    # Non-native mode should not pass tools (they're handled via prompts)
    assert non_native_call_kwargs.get("tools") is None


# This file focuses on LLM completion functionality, configuration options,
# and metrics tracking for the synchronous LLM implementation<|MERGE_RESOLUTION|>--- conflicted
+++ resolved
@@ -3,11 +3,7 @@
 from unittest.mock import MagicMock, patch
 
 import pytest
-<<<<<<< HEAD
 from litellm import ChatCompletionToolParam, ChatCompletionToolParamFunctionChunk
-=======
-from litellm import ChatCompletionToolParam
->>>>>>> 7cc7df6b
 from litellm.types.utils import Choices, Message as LiteLLMMessage, ModelResponse, Usage
 from pydantic import SecretStr
 
@@ -116,28 +112,6 @@
 
     # Test completion with tools
     messages = [Message(role="user", content=[TextContent(text="Use the test tool")])]
-<<<<<<< HEAD
-
-    from pydantic import Field
-
-    from openhands.sdk.tool.schema import ActionBase
-    from openhands.sdk.tool.tool import Tool
-
-    class ArgsCompletionTools(ActionBase):
-        param: str = Field(description="param")
-
-    tools = [
-        Tool(
-            name="test_tool",
-            description="A test tool",
-            action_type=ArgsCompletionTools,
-        )
-    ]
-
-    response = llm.completion(
-        messages=messages, tools=tools, force_chat_completions=True
-    )
-=======
 
     class _ArgsBasic(ActionBase):
         param: str
@@ -148,7 +122,6 @@
     tools_list: list[ToolBase] = [tool]
 
     response = llm.completion(messages=messages, tools=tools_list)
->>>>>>> 7cc7df6b
 
     assert response == mock_response
     mock_completion.assert_called_once()
@@ -352,9 +325,6 @@
     # Call completion - this should go through the prompt-based tool calling path
     # For completion, pass Tool objects (dict used only for should_mock_tool_calls)
     from pydantic import Field
-
-    from openhands.sdk.tool.schema import ActionBase
-    from openhands.sdk.tool.tool import Tool
 
     class ArgsNonFnMode(ActionBase):
         param: str = Field(description="param")
@@ -408,7 +378,6 @@
     mock_response = create_mock_response("Test response")
     mock_completion.return_value = mock_response
 
-<<<<<<< HEAD
     from pydantic import Field
 
     from openhands.sdk.tool.schema import ActionBase
@@ -423,13 +392,13 @@
             description="A test tool",
             action_type=ArgsFCMode,
         )
-=======
+    ]
+
     class TestFCArgs(ActionBase):
         param: str | None = None
 
     tools: list[ToolBase] = [
         Tool(name="test_tool", description="A test tool", action_type=TestFCArgs)
->>>>>>> 7cc7df6b
     ]
 
     messages = [Message(role="user", content=[TextContent(text="Use the test tool")])]
@@ -447,7 +416,6 @@
     # Verify function calling is active
     assert llm_native.is_function_calling_active()
     # Should not mock tools when native function calling is active
-<<<<<<< HEAD
     # Use dict-shaped tools for this type-only helper
     typed_dict_tools: list[ChatCompletionToolParam] = [
         ChatCompletionToolParam(
@@ -459,8 +427,6 @@
         )
     ]
     assert not llm_native.should_mock_tool_calls(typed_dict_tools)
-=======
->>>>>>> 7cc7df6b
 
     # Test with native function calling disabled
     llm_non_native = LLM(
@@ -474,11 +440,8 @@
 
     # Verify function calling is not active
     assert not llm_non_native.is_function_calling_active()
-<<<<<<< HEAD
     # Should mock tools when native function calling is disabled but tools are provided
     assert llm_non_native.should_mock_tool_calls(typed_dict_tools)
-=======
->>>>>>> 7cc7df6b
 
     # Call both and verify different behavior
     mock_completion.reset_mock()
@@ -497,16 +460,13 @@
 
     # But the underlying calls should be different:
     # Native mode should pass tools to the LLM
-<<<<<<< HEAD
     native_tools = native_call_kwargs.get("tools")
     assert isinstance(native_tools, list) and len(native_tools) == 1
     assert native_tools[0]["type"] == "function"
     assert native_tools[0]["function"]["name"] == "test_tool"
-=======
     assert isinstance(native_call_kwargs.get("tools"), list)
     assert native_call_kwargs["tools"][0]["type"] == "function"
     assert native_call_kwargs["tools"][0]["function"]["name"] == "test_tool"
->>>>>>> 7cc7df6b
 
     # Non-native mode should not pass tools (they're handled via prompts)
     assert non_native_call_kwargs.get("tools") is None
