from unittest.mock import patch

import pytest
from litellm.exceptions import APIConnectionError
from litellm.types.utils import Choices, Message as LiteLLMMessage, ModelResponse, Usage
from pydantic import SecretStr

from openhands.sdk.llm import LLM, Message, TextContent


def create_mock_response(content: str = "Test response", response_id: str = "test-id"):
    """Helper function to create properly structured mock responses."""
    return ModelResponse(
        id=response_id,
        choices=[
            Choices(
                finish_reason="stop",
                index=0,
                message=LiteLLMMessage(
                    content=content,
                    role="assistant",
                ),
            )
        ],
        created=1234567890,
        model="gpt-4o",
        object="chat.completion",
        system_fingerprint="test",
        usage=Usage(
            prompt_tokens=10,
            completion_tokens=5,
            total_tokens=15,
        ),
    )


@pytest.fixture
def default_config():
    return LLM(
        model="gpt-4o",
        api_key=SecretStr("test_key"),
        num_retries=2,
        retry_min_wait=1,
        retry_max_wait=2,
    )


@patch("openhands.sdk.llm.llm.litellm_completion")
def test_completion_retries_api_connection_error(
    mock_litellm_completion, default_config
):
    """Test that APIConnectionError is properly retried."""
    mock_response = create_mock_response("Retry successful")

    # Mock the litellm_completion to first raise an APIConnectionError,
    # then return a successful response
    mock_litellm_completion.side_effect = [
        APIConnectionError(
            message="API connection error",
            llm_provider="test_provider",
            model="test_model",
        ),
        mock_response,
    ]

    # Create an LLM instance and call completion
    llm = LLM(
        model="gpt-4o",
        api_key=SecretStr("test_key"),
        num_retries=2,
        retry_min_wait=1,
        retry_max_wait=2,
        service_id="test-service",
    )
    response = llm.completion(
<<<<<<< HEAD
        messages=[{"role": "user", "content": "Hello!"}],
        force_chat_completions=True,
=======
        messages=[Message(role="user", content=[TextContent(text="Hello!")])],
>>>>>>> f8e800a9
    )

    # Verify that the retry was successful
    assert response == mock_response
    assert mock_litellm_completion.call_count == 2  # Initial call + 1 retry


@patch("openhands.sdk.llm.llm.litellm_completion")
def test_completion_max_retries_api_connection_error(
    mock_litellm_completion, default_config
):
    """Test that APIConnectionError respects max retries."""
    # Mock the litellm_completion to raise APIConnectionError multiple times
    mock_litellm_completion.side_effect = [
        APIConnectionError(
            message="API connection error 1",
            llm_provider="test_provider",
            model="test_model",
        ),
        APIConnectionError(
            message="API connection error 2",
            llm_provider="test_provider",
            model="test_model",
        ),
        APIConnectionError(
            message="API connection error 3",
            llm_provider="test_provider",
            model="test_model",
        ),
    ]

    # Create an LLM instance and call completion
    llm = LLM(
        model="gpt-4o",
        api_key=SecretStr("test_key"),
        num_retries=2,
        retry_min_wait=1,
        retry_max_wait=2,
        service_id="test-service",
    )

    # The completion should raise an APIConnectionError after exhausting all retries
    with pytest.raises(APIConnectionError) as excinfo:
        llm.completion(
<<<<<<< HEAD
            messages=[{"role": "user", "content": "Hello!"}],
            force_chat_completions=True,
=======
            messages=[Message(role="user", content=[TextContent(text="Hello!")])],
>>>>>>> f8e800a9
        )

    # Verify that the correct number of retries were attempted
    # The actual behavior is that it tries num_retries times total
    assert mock_litellm_completion.call_count == default_config.num_retries

    # The exception should contain connection error information
    assert "API connection error" in str(excinfo.value)


@patch("openhands.sdk.llm.llm.litellm_completion")
def test_completion_no_retry_on_success(mock_litellm_completion, default_config):
    """Test that successful calls don't trigger retries."""
    mock_response = create_mock_response("Success on first try")
    mock_litellm_completion.return_value = mock_response

    # Create an LLM instance and call completion
    llm = LLM(
        model="gpt-4o",
        api_key=SecretStr("test_key"),
        num_retries=2,
        retry_min_wait=1,
        retry_max_wait=2,
        service_id="test-service",
    )
    response = llm.completion(
<<<<<<< HEAD
        messages=[{"role": "user", "content": "Hello!"}],
        force_chat_completions=True,
=======
        messages=[Message(role="user", content=[TextContent(text="Hello!")])],
>>>>>>> f8e800a9
    )

    # Verify that no retries were needed
    assert response == mock_response
    assert mock_litellm_completion.call_count == 1  # Only the initial call


@patch("openhands.sdk.llm.llm.litellm_completion")
def test_completion_no_retry_on_non_retryable_error(
    mock_litellm_completion, default_config
):
    """Test that non-retryable errors don't trigger retries."""
    # Mock a non-retryable error (e.g., ValueError)
    mock_litellm_completion.side_effect = ValueError("Invalid input")

    # Create an LLM instance and call completion
    llm = LLM(
        model="gpt-4o",
        api_key=SecretStr("test_key"),
        num_retries=2,
        retry_min_wait=1,
        retry_max_wait=2,
        service_id="test-service",
    )

    # The completion should raise the ValueError immediately without retries
    with pytest.raises(ValueError) as excinfo:
        llm.completion(
<<<<<<< HEAD
            messages=[{"role": "user", "content": "Hello!"}],
            force_chat_completions=True,
=======
            messages=[Message(role="user", content=[TextContent(text="Hello!")])],
>>>>>>> f8e800a9
        )

    # Verify that no retries were attempted
    assert mock_litellm_completion.call_count == 1  # Only the initial call
    assert "Invalid input" in str(excinfo.value)


def test_retry_configuration_validation():
    """Test that retry configuration is properly validated."""
    # Test with zero retries
    llm_no_retry = LLM(model="gpt-4o", api_key=SecretStr("test_key"), num_retries=0)
    assert llm_no_retry.num_retries == 0

    # Test with custom retry settings
    llm_custom = LLM(
        model="gpt-4o",
        api_key=SecretStr("test_key"),
        num_retries=5,
        retry_min_wait=2,
        retry_max_wait=10,
        retry_multiplier=2.0,
    )
    assert llm_custom.num_retries == 5
    assert llm_custom.retry_min_wait == 2
    assert llm_custom.retry_max_wait == 10
    assert llm_custom.retry_multiplier == 2.0


@patch("openhands.sdk.llm.llm.litellm_completion")
def test_retry_listener_callback(mock_litellm_completion, default_config):
    """Test that retry listener callback is called during retries."""
    retry_calls = []

    def retry_listener(attempt: int, max_attempts: int):
        retry_calls.append((attempt, max_attempts))

    mock_response = create_mock_response("Success after retry")

    mock_litellm_completion.side_effect = [
        APIConnectionError(
            message="Connection failed",
            llm_provider="test_provider",
            model="test_model",
        ),
        mock_response,
    ]

    # Create an LLM instance with retry listener
    llm = LLM(
        model="gpt-4o",
        api_key=SecretStr("test_key"),
        num_retries=2,
        retry_min_wait=1,
        retry_max_wait=2,
        retry_listener=retry_listener,
    )
    response = llm.completion(
<<<<<<< HEAD
        messages=[{"role": "user", "content": "Hello!"}],
        force_chat_completions=True,
=======
        messages=[Message(role="user", content=[TextContent(text="Hello!")])],
>>>>>>> f8e800a9
    )

    # Verify that the retry listener was called
    assert response == mock_response
    assert len(retry_calls) >= 1  # At least one retry attempt should be logged

    # Check that retry listener received correct parameters
    if retry_calls:
        attempt, max_attempts = retry_calls[0]
        assert isinstance(attempt, int)
        assert isinstance(max_attempts, int)
        assert attempt >= 1
        assert max_attempts == default_config.num_retries<|MERGE_RESOLUTION|>--- conflicted
+++ resolved
@@ -73,12 +73,7 @@
         service_id="test-service",
     )
     response = llm.completion(
-<<<<<<< HEAD
-        messages=[{"role": "user", "content": "Hello!"}],
-        force_chat_completions=True,
-=======
         messages=[Message(role="user", content=[TextContent(text="Hello!")])],
->>>>>>> f8e800a9
     )
 
     # Verify that the retry was successful
@@ -123,12 +118,7 @@
     # The completion should raise an APIConnectionError after exhausting all retries
     with pytest.raises(APIConnectionError) as excinfo:
         llm.completion(
-<<<<<<< HEAD
-            messages=[{"role": "user", "content": "Hello!"}],
-            force_chat_completions=True,
-=======
             messages=[Message(role="user", content=[TextContent(text="Hello!")])],
->>>>>>> f8e800a9
         )
 
     # Verify that the correct number of retries were attempted
@@ -155,12 +145,7 @@
         service_id="test-service",
     )
     response = llm.completion(
-<<<<<<< HEAD
-        messages=[{"role": "user", "content": "Hello!"}],
-        force_chat_completions=True,
-=======
         messages=[Message(role="user", content=[TextContent(text="Hello!")])],
->>>>>>> f8e800a9
     )
 
     # Verify that no retries were needed
@@ -189,12 +174,7 @@
     # The completion should raise the ValueError immediately without retries
     with pytest.raises(ValueError) as excinfo:
         llm.completion(
-<<<<<<< HEAD
-            messages=[{"role": "user", "content": "Hello!"}],
-            force_chat_completions=True,
-=======
             messages=[Message(role="user", content=[TextContent(text="Hello!")])],
->>>>>>> f8e800a9
         )
 
     # Verify that no retries were attempted
@@ -252,12 +232,7 @@
         retry_listener=retry_listener,
     )
     response = llm.completion(
-<<<<<<< HEAD
-        messages=[{"role": "user", "content": "Hello!"}],
-        force_chat_completions=True,
-=======
         messages=[Message(role="user", content=[TextContent(text="Hello!")])],
->>>>>>> f8e800a9
     )
 
     # Verify that the retry listener was called
